import * as _ from 'lodash'
import { connect } from '@holochain/hc-web-client'
import logger from './logger'
import * as T from './types'
import { notImplemented } from './common'
import { exec, execSync, spawn, ChildProcess } from 'child_process'
const base64 = require('base-64')
const moniker = require('moniker')

type PartialConfigSeedArgs = {
  adminPort: number,
  zomePort: number,
  configDir: string,
}

export type TrycpClient = {
  setup: (id) => Promise<PartialConfigSeedArgs>,
  player: (id, configToml) => Promise<any>,
  spawn: (id) => Promise<any>,
  kill: (id, signal?) => Promise<any>,
  ping: (id) => Promise<string>,
  reset: () => Promise<void>,
  closeSession: () => Promise<void>,
}

export const trycpSession = async (url): Promise<TrycpClient> => {
  const { call, close } = await connect({ url })

  const makeCall = (method) => async (a) => {
    logger.debug(`trycp client request to ${url}: ${method} => ${JSON.stringify(a, null, 2)}`)
    const result = await call(method)(a)
    logger.debug('trycp client response: %j', result)
    return result
  }

  return {
    setup: (id) => makeCall('setup')({ id }),
    player: (id, configToml) => makeCall('player')({ id, config: base64.encode(configToml) }),
    spawn: (id) => makeCall('spawn')({ id }),
    kill: (id, signal?) => makeCall('kill')({ id, signal }),
    ping: (id) => makeCall('ping')({ id }),
    reset: () => makeCall('reset')({}),
    closeSession: () => close(),
  }
}

///////////////////////////////////////////////////////////////////
// Fake MMM stuff

/*
e.g.
{
  "service": "test1",
  "subnet": "SubnetAPublic",
  "region": "eu-central-1",
  "image": "holochain/holochain-rust:trycp",
  "instance_type" : "m5.large"
},
*/

type EndpointPair = [string, ChildProcess]

type MmmConfigItem = { service: string, subnet: string, region: string, image: string, instance_type: string }
type MmmConfig = Array<MmmConfigItem>

const spawnWithOutput = (name, spawner) => {
  const proc = spawner()
  proc.stdout.on('data', (data) => {
    console.log(`stdout ${name}: ${data}`);
  });
  proc.stderr.on('data', (data) => {
    console.error(`stderr ${name}: ${data}`);
  });
  return proc
}

const provisionLocalTrycpServer = (name: string, port, spawner): Promise<EndpointPair> => new Promise((resolve, reject) => {
  const trycp = spawnWithOutput(name, spawner);
  setTimeout(() => reject(`Conductor on port ${port} took more than 60 seconds to get ready, aborting.`), 60000)
  trycp.stdout.on('data', (data) => {
    // NB: the port on the machine may not be the port that we'll connect to, e.g. in the case of a docker container
    const regex = new RegExp(/waiting for connections on port (\d{1,5})/);
    if (regex.test(data)) {
      resolve([`ws://localhost:${port}`, trycp])
    }
  });
})

const fakeTrycpServer = async (config: MmmConfigItem, port: number): Promise<EndpointPair> => {
  return provisionLocalTrycpServer(config.service, port, () => spawn('trycp_server', ['-p', String(port), '--port-range', '1100-1200']));
}

const localDockerTrycpServer = () => {
  const rangeSize = 20
  let nextRangeStart = 10000
  return async (config: MmmConfigItem, port: number): Promise<EndpointPair> => {
    // console.log('DOCKER: ', execSync('which docker').toString('utf8'))
    // console.log('DOCKER: ', execSync('docker  --version').toString('utf8'))
    const start = nextRangeStart
    nextRangeStart += rangeSize
    const rangeString = `${start}-${nextRangeStart-1}`
    const command = ['trycp_server', '-p', `${port}`, '--port-range', rangeString]
    return provisionLocalTrycpServer(config.service, port, () => spawn('docker', [
      'run', 
      '-p', `${port}:${port}`, 
      '-p', `${rangeString}:${rangeString}`, 
      '--name', config.service,
      '--network', 'trycp',
      config.image, 
      ...command
    ]));
  }
}

export const fakeMmmConfigs = (num, dockerImage): MmmConfig => {
  return _.range(num).map(n => ({
    service: moniker.choose(),
    subnet: 'SubnetAPublic',
    region: 'eu-central-1',
    image: dockerImage,
    instance_type: "m5.large",
  }))
}

export const spinupLocalCluster = async (mmmConfig: MmmConfig, docker: boolean): Promise<[Array<string>, Array<ChildProcess>]> => {
  let basePort = 40000
  const makeServer = docker ? localDockerTrycpServer() : fakeTrycpServer
  const endpointPromises = mmmConfig.map((config, n) => makeServer(config, basePort + n))
<<<<<<< HEAD
  const pairs = await Promise.all(endpointPromises)
  // spawnWithOutput('sim2h', () => spawn('docker', [
  //   'run',
  //   '-p', `9000:9000`,
  //   '--name', 'sim2h',
  //   '--network', 'trycp',
  //   'holochain/sim2h_server:latest',
  // ]))
  const unzipped = _.reduce(pairs, ([es, ps], [e, p]) => [_.concat(es, e), _.concat(ps, p)], [[], []])
  return unzipped as [Array<string>, Array<ChildProcess>]
=======
  const endpoints = Promise.all(endpointPromises)
  return endpoints
}

export const awsClusterConfig2Endpoints = (config): Array<string> => {
    const endpoints = config.map((node) => `wss://${node.service}.${node.region}.holochain-aws.org`)
    return endpoints
>>>>>>> ccb55dc3
}<|MERGE_RESOLUTION|>--- conflicted
+++ resolved
@@ -126,7 +126,6 @@
   let basePort = 40000
   const makeServer = docker ? localDockerTrycpServer() : fakeTrycpServer
   const endpointPromises = mmmConfig.map((config, n) => makeServer(config, basePort + n))
-<<<<<<< HEAD
   const pairs = await Promise.all(endpointPromises)
   // spawnWithOutput('sim2h', () => spawn('docker', [
   //   'run',
@@ -137,13 +136,9 @@
   // ]))
   const unzipped = _.reduce(pairs, ([es, ps], [e, p]) => [_.concat(es, e), _.concat(ps, p)], [[], []])
   return unzipped as [Array<string>, Array<ChildProcess>]
-=======
-  const endpoints = Promise.all(endpointPromises)
-  return endpoints
 }
 
 export const awsClusterConfig2Endpoints = (config): Array<string> => {
     const endpoints = config.map((node) => `wss://${node.service}.${node.region}.holochain-aws.org`)
     return endpoints
->>>>>>> ccb55dc3
 }
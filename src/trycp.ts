import { connect } from '@holochain/hc-web-client'
import logger from './logger'
import * as T from './types'
const base64 = require('base-64')

type PartialConfigSeedArgs = {
  adminPort: number,
  zomePort: number,
  configDir: string,
}

export type TrycpSession = {
  setup: (id) => Promise<PartialConfigSeedArgs>,
  player: (id, configToml) => Promise<any>,
  spawn: (id) => Promise<any>,
  kill: (id, signal?) => Promise<any>,
  ping: (id) => Promise<string>,
  closeSession: () => Promise<void>,
}

export const trycpSession = async (url): Promise<TrycpSession> => {
  const { call, close } = await connect({ url })

  return {
<<<<<<< HEAD
    getArgs: () => call('get_args')({}),
=======
    setup: (id) => call('setup')({ id }),
>>>>>>> 48c6e2c4
    player: (id, configToml) => call('player')({ id, config: base64.encode(configToml) }),
    spawn: (id) => call('spawn')({ id }),
    kill: (id, signal?) => call('kill')({ id, signal }),
    ping: (id) => call('ping')({ id }),
    closeSession: () => close(),
  }
}

export const invokeMRMM = (url) => {
  logger.warn("Using fake MRMM which spins up trycp servers on local machine!")
  return fakeTrycpServer()
}

const fakeTrycpServer = async (): Promise<string> => new Promise(async resolve => {
  const { getPort } = require('./config/get-port-cautiously')
  const { spawn } = require('child_process')

  const port = await getPort()
  const trycp = spawn('trycp_server', ['-p', String(port)]);
  trycp.stdout.on('data', (data) => {
    var regex = new RegExp("waiting for connections on port " + port);
    if (regex.test(data)) {
      resolve(`ws://localhost:${port}`)
    }
    console.log(`stdout: ${data}`);
  });
  trycp.stderr.on('data', (data) => {
    console.error(`stderr: ${data}`);
  });
})<|MERGE_RESOLUTION|>--- conflicted
+++ resolved
@@ -22,11 +22,7 @@
   const { call, close } = await connect({ url })
 
   return {
-<<<<<<< HEAD
-    getArgs: () => call('get_args')({}),
-=======
     setup: (id) => call('setup')({ id }),
->>>>>>> 48c6e2c4
     player: (id, configToml) => call('player')({ id, config: base64.encode(configToml) }),
     spawn: (id) => call('spawn')({ id }),
     kill: (id, signal?) => call('kill')({ id, signal }),

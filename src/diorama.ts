--- conflicted
+++ resolved
@@ -4,13 +4,8 @@
 import * as _ from 'lodash'
 
 import {connect} from '@holochain/hc-web-client'
-<<<<<<< HEAD
-import {Waiter, FullSyncNetwork, NodeId, Signal} from '@holochain/hachiko'
+import {Waiter, FullSyncNetwork, NodeId, NetworkMap, Signal} from '@holochain/hachiko'
 import {InstanceConfig, BridgeConfig, ConductorConfig} from './types'
-=======
-import {Waiter, FullSyncNetwork, NodeId, NetworkMap, Signal} from '@holochain/hachiko'
-import {InstanceConfig, BridgeConfig} from './types'
->>>>>>> db68eaf1
 import {Conductor} from './conductor'
 import {ScenarioApi} from './api'
 import {simpleExecutor} from './executors'

--- conflicted
+++ resolved
@@ -83,8 +83,8 @@
   awaitClosed = () => this._wsClosePromise
 
   // this function registers a DNA from a given source
-  registerDna = async(source: T.DnaSource, uuid?, properties?): Promise<HoloHash> => {
-    const registerDnaReq: RegisterDnaRequest = {source, uuid, properties}
+  registerDna = async (source: T.DnaSource, uuid?, properties?): Promise<HoloHash> => {
+    const registerDnaReq: RegisterDnaRequest = { source, uuid, properties }
     return await this.adminClient!.registerDna(registerDnaReq)
   }
 
@@ -98,13 +98,6 @@
     const installAppReq: InstallAppRequest = {
       installed_app_id: `app-${uuidGen()}`,
       agent_key: agentPubKey,
-<<<<<<< HEAD
-      dnas: dnaPaths.map((dnaPath, index) => ({
-        path: dnaPath,
-        nick: `${index}${dnaPath}-${uuidGen()}`,
-        properties: { uuid: this._player.scenarioUUID },
-      }))
-=======
       dnas: dnaSources.map((source, index) => {
         let dna = {
           nick: `${index}${source}-${uuidGen()}`,
@@ -117,7 +110,6 @@
         }
         return dna
       })
->>>>>>> 9cd1810e
     }
     return await this._installHapp(installAppReq)
   }

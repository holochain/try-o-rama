const colors = require('colors/safe')
import { v4 as uuidGen } from 'uuid'

import { KillFn } from "./types";
import { makeLogger } from "./logger";
import { delay } from './util';
import env from './env';
import * as T from './types'
import { CellNick, AdminWebsocket, AppWebsocket, AgentPubKey, InstallAppRequest, RegisterDnaRequest, HoloHash, DnaProperties } from '@holochain/conductor-api';
import { Cell } from "./cell";
import { Player } from './player';
import { TunneledAdminClient, TunneledAppClient } from './trycp'
import * as fs from 'fs'

// probably unnecessary, but it can't hurt
// TODO: bump this gradually down to 0 until we can maybe remove it altogether
const WS_CLOSE_DELAY_FUDGE = 500

export type CallAdminFunc = (method: string, params: Record<string, any>) => Promise<any>

type ConstructorArgs = {
  player: Player,
  name: string,
  kill: (signal?: string) => Promise<void>,
  onSignal: (signal: any) => void,
  onActivity: () => void,
  backend: {
    type: "local",
    machineHost: string,
    adminInterfacePort: number,
  } | {
    type: "trycp",
    adminInterfaceCall: (req: any) => Promise<any>,
    appInterfaceCall: (port: number, message: any) => Promise<any>,
    downloadDnaRemote: (url: string) => Promise<{ path: string }>,
    saveDnaRemote: (id: string, buffer_callback: () => Promise<Buffer>) => Promise<{ path: string }>,
    pollAppInterfaceSignals: (port: number) => Promise<Array<Buffer>>,
  } | { type: "test" }
}

/**
 * Representation of a running Conductor instance.
 * A [Player] spawns a conductor process locally or remotely and constructs this class accordingly.
 * Though Conductor is spawned externally, this class is responsible for establishing WebSocket
 * connections to the various interfaces to enable zome calls as well as admin and signal handling.
 */
export class Conductor {
  name: string
  onSignal: (signal: any) => void
  logger: any
  kill: KillFn
  adminClient: AdminWebsocket | TunneledAdminClient | null
  appClient: AppWebsocket | TunneledAppClient | null

  _player: Player
  _isInitialized: boolean
  _onActivity: () => void
  _timeout: number
  _backend: {
    type: "local",
    adminInterfacePort: number
    machineHost: string
  } | {
    type: "trycp",
    appInterfaceCall: (port: number, message: any) => Promise<any>
    downloadDnaRemote: (url: string) => Promise<{ path: string }>
    saveDnaRemote: (id: string, buffer_callback: () => Promise<Buffer>) => Promise<{ path: string }>
    pollAppInterfaceSignals: (port: number) => Promise<Array<Buffer>>,
  } | { type: "test" }


  constructor({ player, name, kill, onSignal, onActivity, backend }: ConstructorArgs) {
    this.name = name
    this.logger = makeLogger(`tryorama conductor ${name}`)
    this.logger.debug("Conductor constructing")
    this.onSignal = onSignal

    this.kill = async (signal?): Promise<void> => {
      if (this.appClient !== null) {
        const appClient = this.appClient
        this.appClient = null
        await appClient.client.close()
      }
      if (this.adminClient !== null) {
        const adminClient = this.adminClient
        this.adminClient = null
        await adminClient.client.close()
      }
      this.logger.debug("Killing...")
      await kill(signal)
    }

    switch (backend.type) {
      case "local":
      case "test":
        this._backend = backend
        this.adminClient = null
        break
      case "trycp":
        this._backend = backend
        this.adminClient = new TunneledAdminClient(async (message) => {
          const res = await backend.adminInterfaceCall(message)
          this._onActivity()
          return res
        })
        break
      default:
        const assertNever: never = backend
    }
    this.appClient = null
    this._player = player
    this._isInitialized = false
    this._onActivity = onActivity
    this._timeout = 30000
  }

  initialize = async () => {
    this._onActivity()
    await this._connectInterfaces()
  }

  // this function registers a DNA from a given source
  registerDna = async (source: T.DnaSource, uuid?, properties?): Promise<HoloHash> => {
    if (("path" in source) && (this._saveDnaRemote !== undefined)) {
      const contents = () => new Promise<Buffer>((resolve, reject) => {
        fs.readFile((source as { path: string }).path, null, (err, data) => {
          if (err) {
            reject(err)
          }
          resolve(data)
        })
      })
      const pathAfterReplacement = source.path.replace(/\//g, '')
      source = await this._saveDnaRemote(pathAfterReplacement, contents)
    }
    if ("url" in source) {
      if (this._downloadDnaRemote === undefined) {
        throw new Error("encountered URL DNA source on non-remote player")
      }
      source = await this._downloadDnaRemote((source as T.DnaUrl).url)
    }
    const registerDnaReq: RegisterDnaRequest = { source, uuid, properties }
    return await this.adminClient!.registerDna(registerDnaReq)
  }

  // this function will auto-generate an `installed_app_id` and
  // `dna.nick` for you, to allow simplicity
  installHapp = async (agentHapp: T.DnaSrc[], agentPubKey?: AgentPubKey): Promise<T.InstalledHapp> => {
    if (!agentPubKey) {
      agentPubKey = await this.adminClient!.generateAgentPubKey()
    }
    const dnaSources = agentHapp
    const installAppReq: InstallAppRequest = {
      installed_app_id: `app-${uuidGen()}`,
      agent_key: agentPubKey,
      dnas: await Promise.all(dnaSources.map(async (src, index) => {
        let source: T.DnaSource
        if (src instanceof Buffer) {
          source = { hash: src }
        } else if (typeof src === "string") {
          source = { path: src }
        } else {
          source = { url: src.url }
        }
<<<<<<< HEAD
        if ((source as T.DnaUrl).url !== undefined) {
          if (!("downloadDnaRemote" in this._backend)) {
            throw new Error("encountered URL DNA source on non-remote player")
          }
          const { path: remotePath } = await this._backend.downloadDnaRemote((source as T.DnaUrl).url)
          dna["path"] = remotePath
        } else if (source.constructor.name == 'String') {
          if ("saveDnaRemote" in this._backend) {
            const path = source as T.DnaPath
            const contents = () => new Promise<Buffer>((resolve, reject) => {
              fs.readFile(path, null, (err, data) => {
                if (err) {
                  reject(err)
                }
                resolve(data)
              })
            })
            const pathAfterReplacement = path.replace(/\//g, '')
            const { path: remotePath } = await this._backend.saveDnaRemote(pathAfterReplacement, contents)
            dna["path"] = remotePath
          } else {
            dna["path"] = source
          }
        } else if (source.constructor.name === 'Buffer') {
          dna["hash"] = source
=======

        let dna = {
          hash: await this.registerDna(source, this._player.scenarioUUID),
          nick: `${index}${src}-${uuidGen()}`,
>>>>>>> 881170e8
        }
        return dna
      }))
    }
    return await this._installHapp(installAppReq)
  }

  // install a hApp using the InstallAppRequest struct from conductor-admin-api
  // you must create your own app_id and dnas list, this is useful also if you
  // need to pass in properties or membrane-proof
  _installHapp = async (installAppReq: InstallAppRequest): Promise<T.InstalledHapp> => {
    const { cell_data } = await this.adminClient!.installApp(installAppReq)
    // must be activated to be callable
    await this.adminClient!.activateApp({ installed_app_id: installAppReq.installed_app_id })

    // prepare the result, and create Cell instances
    const installedAgentHapp: T.InstalledHapp = {
      hAppId: installAppReq.installed_app_id,
      agent: installAppReq.agent_key,
      // construct Cell instances which are the most useful class to the client
      cells: cell_data.map(installedCell => new Cell({
        // installedCell[0] is the CellId, installedCell[1] is the CellNick
        cellId: installedCell[0],
        cellNick: installedCell[1],
        player: this._player
      }))
    }
    return installedAgentHapp
  }

  _connectInterfaces = async () => {
    if (this._backend.type === "test") {
      throw new Error("cannot call _connectInterface without a conductor backend")
    }
    this._onActivity()
    if (this._backend.type === "local") {
      const adminWsUrl = `ws://${this._backend.machineHost}:${this._backend.adminInterfacePort}`
      this.adminClient = await AdminWebsocket.connect(adminWsUrl)
      this.logger.debug(`connectInterfaces :: connected admin interface at ${adminWsUrl}`)
    }

    // 0 in this case means use any open port
    const { port: appInterfacePort } = await this.adminClient!.attachAppInterface({ port: 0 })

    switch (this._backend.type) {
      case "local":
        const appWsUrl = `ws://${this._backend.machineHost}:${appInterfacePort}`
        this.appClient = await AppWebsocket.connect(appWsUrl, this._timeout, (signal) => {
          this._onActivity();
          this.onSignal(signal);
        })
        this.logger.debug(`connectInterfaces :: connected app interface at ${appWsUrl}`)
        break
      case "trycp":
        const backend = this._backend
        this.appClient = new TunneledAppClient(
          async (message) => {
            const res = await backend.appInterfaceCall(appInterfacePort, message)
            this._onActivity()
            return res
          },
          () => backend.pollAppInterfaceSignals(appInterfacePort),
          (signal) => {
            this._onActivity();
            this.onSignal(signal);
          })
        break
      default:
        const assertNever: never = this._backend
    }
  }
}<|MERGE_RESOLUTION|>--- conflicted
+++ resolved
@@ -121,7 +121,7 @@
 
   // this function registers a DNA from a given source
   registerDna = async (source: T.DnaSource, uuid?, properties?): Promise<HoloHash> => {
-    if (("path" in source) && (this._saveDnaRemote !== undefined)) {
+    if ("path" in source && "saveDnaRemote" in this._backend) {
       const contents = () => new Promise<Buffer>((resolve, reject) => {
         fs.readFile((source as { path: string }).path, null, (err, data) => {
           if (err) {
@@ -131,13 +131,13 @@
         })
       })
       const pathAfterReplacement = source.path.replace(/\//g, '')
-      source = await this._saveDnaRemote(pathAfterReplacement, contents)
+      source = await this._backend.saveDnaRemote(pathAfterReplacement, contents)
     }
     if ("url" in source) {
-      if (this._downloadDnaRemote === undefined) {
+      if (!("downloadDnaRemote" in this._backend)) {
         throw new Error("encountered URL DNA source on non-remote player")
       }
-      source = await this._downloadDnaRemote((source as T.DnaUrl).url)
+      source = await this._backend.downloadDnaRemote((source as T.DnaUrl).url)
     }
     const registerDnaReq: RegisterDnaRequest = { source, uuid, properties }
     return await this.adminClient!.registerDna(registerDnaReq)
@@ -162,38 +162,10 @@
         } else {
           source = { url: src.url }
         }
-<<<<<<< HEAD
-        if ((source as T.DnaUrl).url !== undefined) {
-          if (!("downloadDnaRemote" in this._backend)) {
-            throw new Error("encountered URL DNA source on non-remote player")
-          }
-          const { path: remotePath } = await this._backend.downloadDnaRemote((source as T.DnaUrl).url)
-          dna["path"] = remotePath
-        } else if (source.constructor.name == 'String') {
-          if ("saveDnaRemote" in this._backend) {
-            const path = source as T.DnaPath
-            const contents = () => new Promise<Buffer>((resolve, reject) => {
-              fs.readFile(path, null, (err, data) => {
-                if (err) {
-                  reject(err)
-                }
-                resolve(data)
-              })
-            })
-            const pathAfterReplacement = path.replace(/\//g, '')
-            const { path: remotePath } = await this._backend.saveDnaRemote(pathAfterReplacement, contents)
-            dna["path"] = remotePath
-          } else {
-            dna["path"] = source
-          }
-        } else if (source.constructor.name === 'Buffer') {
-          dna["hash"] = source
-=======
-
+        
         let dna = {
           hash: await this.registerDna(source, this._player.scenarioUUID),
           nick: `${index}${src}-${uuidGen()}`,
->>>>>>> 881170e8
         }
         return dna
       }))

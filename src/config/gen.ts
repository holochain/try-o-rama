--- conflicted
+++ resolved
@@ -1,13 +1,21 @@
 import * as T from "../types";
 import * as _ from 'lodash'
 import { trace, stringify } from "../util";
-import { defaultCommonConfig } from './builder';
 import env from '../env';
 import logger from '../logger';
 import { expand } from "./expand";
 
 const exec = require('util').promisify(require('child_process').exec)
 const path = require('path')
+
+// NB: very important! Consistency signals drive the hachiko Waiter,
+// which is the special sauce behind `await s.consistency()`
+const defaultCommonConfig = {
+  signals: {
+    trace: false,
+    consistency: true,
+  }
+}
 
 /**
  * The main purpose of this module. It is a helper function which accepts an object
@@ -98,58 +106,7 @@
   } as T.DryInstanceConfig))
 }
 
-<<<<<<< HEAD
-
-/**
- * Helper function to generate, from a simple object, a function that returns valid TOML config.
- * 
- * TODO: move debugLog into ConductorConfig
- */
-export const genConfig = (inputConfig: T.AnyConductorConfig, g: T.GlobalConfig): T.GenConfigFn => {
-  if (typeof inputConfig === 'function') {
-    // let an already-generated function just pass through
-    return inputConfig
-  }
-
-  T.decodeOrThrow(T.EitherConductorConfigV, inputConfig)
-
-  return async (args: T.GenConfigArgs) => {
-    const config = desugarConfig(args, inputConfig)
-    const pieces = [
-      await genInstanceConfig(config, args),
-      await genBridgeConfig(config),
-      await genDpkiConfig(config),
-      await genSignalConfig(config),
-      await genNetworkConfig(config, args, g),
-      await genLoggerConfig(config, args, g),
-      await genMetricPublisherConfig(config, args, g),
-    ]
-    const json = Object.assign({},
-      ...pieces
-    )
-    const toml = TOML.stringify(json) + "\n"
-    return toml
-  }
-}
-
-export const desugarConfig = (args: T.GenConfigArgs, config: T.EitherConductorConfig): T.ConductorConfig => {
-  config = _.cloneDeep(config)
-  if (!_.isArray(config.instances)) {
-    // time to desugar the object
-    const { instances } = config
-    config.instances = Object.entries(instances).map(([id, dna]) => ({
-      id,
-      agent: makeTestAgent(id, args),
-      dna
-    } as T.InstanceConfig))
-  }
-  return config as T.ConductorConfig
-}
-
-export const makeTestAgent = (id, { conductorName, uuid }: T.GenConfigArgs) => ({
-=======
 export const makeTestAgent = (id, { playerName, uuid }) => ({
->>>>>>> 41916327
   // NB: very important that agents have different names on different conductors!!
   name: `${playerName}::${id}::${uuid}`,
   id: id,
@@ -216,31 +173,6 @@
   return config
 }
 
-
-export const genMetricPublisherConfig = (c: T.ConductorConfig, { }, g: T.GlobalConfig) => {
-  const metric_publisher = c.metric_publisher || g.metric_publisher
-
-  if (metric_publisher == 'logger') {
-      return {
-          metric_publisher: {
-              type: 'logger'
-          }
-      }
-  } else if (typeof metric_publisher === 'object') {
-      return {
-          metric_publisher: {
-              type: 'cloudwatchlogs',
-              log_group_name: metric_publisher.log_group_name,
-              log_stream_name: metric_publisher.log_stream_name,
-              region: metric_publisher.region
-          }
-      }
-  } else {
-    throw new Error("Unsupported metric publisher type: " + metric_publisher)
-  }
-}
-
-
 export const getDnaHash = async (dnaPath) => {
   const { stdout, stderr } = await exec(`hc hash -p ${dnaPath}`)
   if (!stdout) {

const uuidGen = require('uuid/v4')

import * as _ from 'lodash'
import * as T from "./types";
import * as M from "./middleware";
import * as R from "./reporter";
import { WaiterOptions } from "@holochain/hachiko";
import logger from "./logger";
import { ScenarioApi } from "./api";


<<<<<<< HEAD
export const defaultGlobalConfig: T.GlobalConfig = {
  network: 'memory',
  logger: false,
  metric_publisher: "logger"
}

type OrchestratorConstructorParams = {
  spawnConductor?: T.SpawnConductorFn,
  genConfigArgs?: GenConfigArgsFn,
=======
type OrchestratorConstructorParams<S> = {
>>>>>>> 41916327
  reporter?: boolean | R.Reporter,
  waiter?: WaiterOptions,
  middleware?: M.Middleware<S, M.Scenario<ScenarioApi>>,
  mode?: ModeOpts,
}

type ModeOpts = {
  executor: 'none' | 'tape' | { tape: any },
  spawning: 'local' | 'remote' | T.SpawnConductorFn,
}

const defaultModeOpts: ModeOpts = {
  executor: { tape: require('tape') },
  spawning: 'local',
}

const modeToMiddleware = (mode: ModeOpts): M.Middleware<any, M.Scenario<ScenarioApi>> => {
  const executor = (mode.executor === 'none')
    ? M.runSeries()
    : mode.executor === 'tape'
      ? M.tapeExecutor(require('tape'))
      : M.tapeExecutor(mode.executor.tape)
  return M.compose(executor, M.localOnly)
}

type ScenarioModifier = 'only' | 'skip' | null
type RegisteredScenario = {
  api: ScenarioApi,
  desc: string,
  execute: ScenarioExecutor,
  modifier: ScenarioModifier,
}
type Register = (desc: string, scenario: Function) => void

export type TestStats = {
  successes: number,
  errors: Array<TestError>,
}
type TestError = { description: string, error: any }

type ScenarioExecutor = () => Promise<void>

export class Orchestrator<S> {

  registerScenario: Register & { only: Register, skip: Register }
  waiterConfig?: WaiterOptions

  _middleware: M.Middleware<S, M.Scenario<ScenarioApi>>
  _scenarios: Array<RegisteredScenario>
  _reporter: R.Reporter

  constructor(o: OrchestratorConstructorParams<S> = {}) {
    if (o.mode && o.middleware) {
      throw new Error("Cannot set both `mode` and `middleware` in the orchestrator params. Pick one or the others.")
    }

    this._middleware = o.middleware || modeToMiddleware(o.mode || defaultModeOpts)
    this._scenarios = []
    this._reporter = o.reporter === true
      ? R.basic(x => console.log(x))
      : o.reporter || R.unit
    this.waiterConfig = o.waiter

    const registerScenario = (desc, scenario) => this._registerScenario(desc, scenario, null)
    const registerScenarioOnly = (desc, scenario) => this._registerScenario(desc, scenario, 'only')
    const registerScenarioSkip = (desc, scenario) => this._registerScenario(desc, scenario, 'skip')
    this.registerScenario = Object.assign(registerScenario, {
      only: registerScenarioOnly,
      skip: registerScenarioSkip,
    })
  }

  numRegistered = () => this._scenarios.length

  run = async (): Promise<TestStats> => {
    const allTests = this._scenarios
    const onlyTests = allTests.filter(({ modifier }) => modifier === 'only')
    const tests = onlyTests.length > 0
      ? onlyTests
      : allTests.filter(({ modifier }) => modifier !== 'skip')

    this._reporter.before(tests.length)

    logger.debug("About to execute %d tests", tests.length)
    if (onlyTests.length > 0) {
      logger.warn(`.only was invoked; only running ${onlyTests.length} test(s)!`)
    }
    if (tests.length < allTests.length) {
      logger.warn(`Skipping ${allTests.length - tests.length} test(s)!`)
    }
    return this._executeParallel(tests)
  }

  _executeParallel = async (tests: Array<RegisteredScenario>) => {
    let successes = 0
    const errors: Array<TestError> = []
    const all = tests.map(({ api, desc, execute }) => {
      return { api, desc, promise: execute() }
    }).map(({ api, desc, promise }) => {
      return promise
        .then(() => {
          console.debug('success for ', desc)
          successes += 1
        })
        .catch(e => {
          console.error("got an error for ", desc, e)
          errors.push({ description: desc, error: e })
        })
        .then(() => {
          logger.debug("Done with test: %s", desc)
          return api._cleanup()
        })
    })
    await Promise.all(all)

    const stats = { successes, errors }
    this._reporter.after(stats)
    return stats
  }

  // Unnecessary if indeed the callSerial middleware works as well
  // as it should:
  //
  // _executeSeries = async (tests: Array<RegisteredScenario>) => {
  //   let successes = 0
  //   const errors: Array<TestError> = []
  //   for (const { api, desc, execute } of tests) {
  //     this._reporter.each(desc)
  //     try {
  //       logger.debug("Executing test: %s", desc)
  //       await execute()
  //       logger.debug("Test succeeded: %s", desc)
  //       successes += 1
  //     } catch (e) {
  //       logger.debug("Test failed: %s %o", desc, e)
  //       errors.push({ description: desc, error: e })
  //     } finally {
  //       logger.debug("Cleaning up test: %s", desc)
  //       await api._cleanup()
  //       logger.debug("Finished with test: %s", desc)
  //     }
  //   }
  //   const stats = {
  //     successes,
  //     errors
  //   }
  //   this._reporter.after(stats)
  //   return stats
  // }

  _registerScenario = (desc: string, scenario: S, modifier: ScenarioModifier): void => {
    const orchestratorData = _.pick(this, [
      '_globalConfig',
      'waiterConfig',
    ])
    const api = new ScenarioApi(desc, orchestratorData, uuidGen())
    const runner = async scenario => scenario(api)
    const execute = () => this._middleware(runner, scenario)
    this._scenarios.push({ api, desc, execute, modifier })
  }

}
<|MERGE_RESOLUTION|>--- conflicted
+++ resolved
@@ -9,19 +9,7 @@
 import { ScenarioApi } from "./api";
 
 
-<<<<<<< HEAD
-export const defaultGlobalConfig: T.GlobalConfig = {
-  network: 'memory',
-  logger: false,
-  metric_publisher: "logger"
-}
-
-type OrchestratorConstructorParams = {
-  spawnConductor?: T.SpawnConductorFn,
-  genConfigArgs?: GenConfigArgsFn,
-=======
 type OrchestratorConstructorParams<S> = {
->>>>>>> 41916327
   reporter?: boolean | R.Reporter,
   waiter?: WaiterOptions,
   middleware?: M.Middleware<S, M.Scenario<ScenarioApi>>,

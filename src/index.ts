
import { dna, bridge, dpki, genConfig } from './config'

export const Config = { dna, bridge, dpki, genConfig }
export { Orchestrator } from './orchestrator'
<<<<<<< HEAD
export * from './middleware'
export * from './batch'
=======
export { Player } from './player'
export { Instance } from './instance'
export * from './middleware'
export * from './types'
>>>>>>> 7ae80462
<|MERGE_RESOLUTION|>--- conflicted
+++ resolved
@@ -3,12 +3,7 @@
 
 export const Config = { dna, bridge, dpki, genConfig }
 export { Orchestrator } from './orchestrator'
-<<<<<<< HEAD
-export * from './middleware'
-export * from './batch'
-=======
 export { Player } from './player'
 export { Instance } from './instance'
 export * from './middleware'
-export * from './types'
->>>>>>> 7ae80462
+export * from './types'
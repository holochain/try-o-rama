import * as _ from 'lodash'
import { ScenarioApi } from "./api"
import * as t from "io-ts"
import { reporter } from 'io-ts-reporters'
import { ThrowReporter } from "io-ts/lib/ThrowReporter"
import { ChildProcess } from 'child_process';
import logger from "./logger";
import { Conductor } from "./conductor"
import { Player } from "./player"

export const decodeOrThrow = (validator, value, extraMsg = '') => {
  const result = validator.decode(value)
  const errors = reporter(result)
  if (errors.length > 0) {
    const msg = `${extraMsg ? extraMsg + '\n' : ''}Tried to use an invalid value for a complex type and found the following problems:\n    - ${errors.join("\n    - ")}`
    logger.error(msg)
    throw new Error(msg)
  }
  return result
}

export type ObjectN<V> = { [name: number]: V }
export type ObjectS<V> = { [name: string]: V }

export type SpawnConductorFn = (player: Player, args: any) => Promise<Conductor>

export type ScenarioFn = (s: ScenarioApi) => Promise<void>

export type IntermediateConfig = RawConductorConfig  // TODO: constrain

export type ConfigSeed = (args: ConfigSeedArgs) => Promise<IntermediateConfig>

export type PartialConfigSeedArgs = {
  adminPort: number,
  zomePort: number,
  configDir: string,
}

export type ConfigSeedArgs = PartialConfigSeedArgs & {
  scenarioName: string,
  playerName: string,
  uuid: string,
}

export type AnyConfigBuilder = ConfigSeed | EitherInstancesConfig
export type PlayerConfigs = ObjectS<ConfigSeed>
export type MachineConfigs = ObjectS<PlayerConfigs>

export const adminWsUrl = ({ urlBase, adminPort }) => `${urlBase}:${adminPort}`
export const zomeWsUrl = ({ urlBase, zomePort }) => `${urlBase}:${zomePort}`

/** "F or T" */
// export const FortV = <T extends t.Mixed>(inner: T) => t.union([
//   t.Function, inner
// ])
// export type Fort = t.TypeOf<typeof FortV>
export type Fort<T> = T | ((ConfigSeedArgs) => T) | ((ConfigSeedArgs) => Promise<T>)

export const collapseFort = async <T>(fort: Fort<T>, args: ConfigSeedArgs): Promise<T> =>
  await (_.isFunction(fort) ? fort(args) : _.cloneDeep(fort))


export const AgentConfigV = t.intersection([
  t.type({
    id: t.string,
    name: t.string,
    keystore_file: t.string,
    public_address: t.string,
  }),
  t.partial({
    test_agent: t.boolean,
  })
])
export type AgentConfig = t.TypeOf<typeof AgentConfigV>

export const DnaConfigV = t.intersection([
  t.type({
    id: t.string,
    file: t.string,
  }),
  t.partial({
    hash: t.string,
    uuid: t.string,
  })
])
export type DnaConfig = t.TypeOf<typeof DnaConfigV>

export const RawInstanceConfigV = t.type({
  id: t.string,
  agent: t.string,
  dna: t.string,
})
export type RawInstanceConfig = t.TypeOf<typeof RawInstanceConfigV>

export const DryInstanceConfigV = t.type({
  id: t.string,
  agent: AgentConfigV,
  dna: DnaConfigV,
})
export type DryInstanceConfig = t.TypeOf<typeof DryInstanceConfigV>

export const BridgeConfigV = t.type({
  handle: t.string,
  caller_id: t.string,
  callee_id: t.string,
})
export type BridgeConfig = t.TypeOf<typeof BridgeConfigV>

export const DpkiConfigV = t.type({
  instance_id: t.string,
  init_params: t.string,
})
export type DpkiConfig = t.TypeOf<typeof DpkiConfigV>

export const NetworkModeV = t.union([
  t.literal('n3h'),
  t.literal('memory'),
  t.literal('websocket'),
])
export type NetworkMode = t.TypeOf<typeof NetworkModeV>

export const RawNetworkConfigV = t.record(t.string, t.any)
export type RawNetworkConfig = t.TypeOf<typeof RawNetworkConfigV>

export const NetworkConfigV = t.union([
  NetworkModeV,
  RawNetworkConfigV,  // TODO: could make this actually match the shape of networking
])
export type NetworkConfig = t.TypeOf<typeof NetworkConfigV>

export const RawLoggerConfigV = t.record(t.string, t.any)
export type RawLoggerConfig = t.TypeOf<typeof RawLoggerConfigV>

export const LoggerConfigV = t.union([
  t.boolean,
  t.record(t.string, t.any),
])
export type LoggerConfig = t.TypeOf<typeof LoggerConfigV>

<<<<<<< HEAD
export const CloudWatchLogsConfigV = t.partial({
    region: t.string,
    log_group_name: t.string,
    log_stream_name: t.string
})

export type CloudWatchLogsConfig = t.TypeOf<typeof CloudWatchLogsConfigV>

export const LoggerMetricPublisherV = t.literal('logger')

export type LoggerMetricPublisher = t.TypeOf<typeof LoggerMetricPublisherV>

export const MetricPublisherConfigV = t.union([
    LoggerMetricPublisherV,
    CloudWatchLogsConfigV,
])

export type MetricPublisherConfig = t.TypeOf<typeof MetricPublisherConfigV>

const ConductorConfigCommonV = t.partial({
  bridges: t.array(BridgeConfigV),
  dpki: DpkiConfigV,
  network: NetworkConfigV,
  logger: LoggerConfigV,
  metric_publisher: MetricPublisherConfigV
=======
export const ConductorConfigCommonV = t.partial({
  bridges: t.array(BridgeConfigV),
  dpki: DpkiConfigV,  // raw
  network: RawNetworkConfigV,
  logger: RawLoggerConfigV,
>>>>>>> 41916327
})
export type ConductorConfigCommon = t.TypeOf<typeof ConductorConfigCommonV>

/** Base representation of a Conductor */
export const DryInstancesConfigV = t.array(DryInstanceConfigV)
export type DryInstancesConfig = t.TypeOf<typeof DryInstancesConfigV>

/** Shorthand representation of a Conductor, 
 *  where keys of `instance` are used as instance IDs as well as agent IDs
 */
export const SugaredInstancesConfigV = t.record(t.string, DnaConfigV)
export type SugaredInstancesConfig = t.TypeOf<typeof SugaredInstancesConfigV>

/** For situations where we can accept either flavor of config */
<<<<<<< HEAD
export const EitherConductorConfigV = t.union([ConductorConfigV, SugaredConductorConfigV])
export type EitherConductorConfig = t.TypeOf<typeof EitherConductorConfigV>

/** For situations where we can accept either flavor of config */
export type AnyConductorConfig = EitherConductorConfig | GenConfigFn

export const GlobalConfigV = t.type({
  network: NetworkConfigV,
  logger: LoggerConfigV,
  metric_publisher: MetricPublisherConfigV,
})
export type GlobalConfig = t.TypeOf<typeof GlobalConfigV>

export const GlobalConfigPartialV = t.partial({
  network: NetworkConfigV,
  logger: LoggerConfigV,
  metric_publisher: MetricPublisherConfigV,
})
export type GlobalConfigPartial = t.TypeOf<typeof GlobalConfigPartialV>

=======
export const EitherInstancesConfigV = t.union([DryInstancesConfigV, SugaredInstancesConfigV])
export type EitherInstancesConfig = t.TypeOf<typeof EitherInstancesConfigV>

type RawInterfaceConfig = any

export interface RawConductorConfig {
  agents: Array<AgentConfig>
  dnas: Array<DnaConfig>
  instances: Array<RawInstanceConfig>
  interfaces: Array<RawInterfaceConfig>
  bridges: Array<BridgeConfig>
  dpki?: DpkiConfig
  network?: RawNetworkConfig,
  logger?: RawLoggerConfig,
}
>>>>>>> 41916327

export type KillFn = (signal?: string) => Promise<void><|MERGE_RESOLUTION|>--- conflicted
+++ resolved
@@ -137,39 +137,41 @@
 ])
 export type LoggerConfig = t.TypeOf<typeof LoggerConfigV>
 
-<<<<<<< HEAD
 export const CloudWatchLogsConfigV = t.partial({
     region: t.string,
     log_group_name: t.string,
     log_stream_name: t.string
 })
-
 export type CloudWatchLogsConfig = t.TypeOf<typeof CloudWatchLogsConfigV>
 
+export const RawCloudWatchLogsConfigV = t.intersection([CloudWatchLogsConfigV, t.type({
+  type: t.literal('cloudwatchlogs')
+})])
+export type RawCloudWatchLogsConfig = t.TypeOf<typeof RawCloudWatchLogsConfigV>
+
 export const LoggerMetricPublisherV = t.literal('logger')
-
 export type LoggerMetricPublisher = t.TypeOf<typeof LoggerMetricPublisherV>
+
+export const RawLoggerMetricPublisherV = t.type({
+  type: LoggerMetricPublisherV
+})
+export type RawLoggerMetricPublisher = t.TypeOf<typeof RawLoggerMetricPublisherV>
 
 export const MetricPublisherConfigV = t.union([
     LoggerMetricPublisherV,
     CloudWatchLogsConfigV,
 ])
-
 export type MetricPublisherConfig = t.TypeOf<typeof MetricPublisherConfigV>
 
-const ConductorConfigCommonV = t.partial({
-  bridges: t.array(BridgeConfigV),
-  dpki: DpkiConfigV,
-  network: NetworkConfigV,
-  logger: LoggerConfigV,
-  metric_publisher: MetricPublisherConfigV
-=======
+export const RawMetricPublisherConfigV = t.union([RawCloudWatchLogsConfigV, RawLoggerMetricPublisherV])
+export type RawMetricPublisherConfig = t.TypeOf<typeof RawMetricPublisherConfigV>
+
 export const ConductorConfigCommonV = t.partial({
   bridges: t.array(BridgeConfigV),
   dpki: DpkiConfigV,  // raw
   network: RawNetworkConfigV,
   logger: RawLoggerConfigV,
->>>>>>> 41916327
+  metric_publisher: RawMetricPublisherConfigV,
 })
 export type ConductorConfigCommon = t.TypeOf<typeof ConductorConfigCommonV>
 
@@ -184,28 +186,7 @@
 export type SugaredInstancesConfig = t.TypeOf<typeof SugaredInstancesConfigV>
 
 /** For situations where we can accept either flavor of config */
-<<<<<<< HEAD
-export const EitherConductorConfigV = t.union([ConductorConfigV, SugaredConductorConfigV])
-export type EitherConductorConfig = t.TypeOf<typeof EitherConductorConfigV>
-
-/** For situations where we can accept either flavor of config */
-export type AnyConductorConfig = EitherConductorConfig | GenConfigFn
-
-export const GlobalConfigV = t.type({
-  network: NetworkConfigV,
-  logger: LoggerConfigV,
-  metric_publisher: MetricPublisherConfigV,
-})
-export type GlobalConfig = t.TypeOf<typeof GlobalConfigV>
-
-export const GlobalConfigPartialV = t.partial({
-  network: NetworkConfigV,
-  logger: LoggerConfigV,
-  metric_publisher: MetricPublisherConfigV,
-})
-export type GlobalConfigPartial = t.TypeOf<typeof GlobalConfigPartialV>
-
-=======
+
 export const EitherInstancesConfigV = t.union([DryInstancesConfigV, SugaredInstancesConfigV])
 export type EitherInstancesConfig = t.TypeOf<typeof EitherInstancesConfigV>
 
@@ -220,7 +201,7 @@
   dpki?: DpkiConfig
   network?: RawNetworkConfig,
   logger?: RawLoggerConfig,
-}
->>>>>>> 41916327
+  metric_publisher?: RawMetricPublisherConfig,
+}
 
 export type KillFn = (signal?: string) => Promise<void>
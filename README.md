--- conflicted
+++ resolved
@@ -51,13 +51,10 @@
   ],
 ]
 
-<<<<<<< HEAD
 // Set up a Conductor configuration using the handy `Conductor.config` helper.
 // Read the docs for more on configuration.
-const conductorConfig = Config.gen({})
-
-=======
->>>>>>> 2f8d3376
+const conductorConfig = Config.gen()
+
 // Instatiate your test's orchestrator.
 // It comes loaded with a lot default behavior which can be overridden, including:
 // * custom conductor startup

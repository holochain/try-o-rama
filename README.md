--- conflicted
+++ resolved
@@ -67,11 +67,7 @@
   // be used to spin up the conductor processes which are returned in a matching array.
   const [alice, bob] = await s.players([conductorConfig, conductorConfig])
 
-<<<<<<< HEAD
-  // install your happs into the conductors and destructuring the returned happ data using the same
-=======
   // install your happs into the conductors and destructure the returned happ data using the same
->>>>>>> b399bc66
   // array structure as you created in your installation array.
   const [
     [alice_test_happ],

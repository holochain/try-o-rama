[workspace]
members = [
  "crates/trycp_server",
  "ts/test/fixture/zomes/coordinator",
  "ts/test/fixture/zomes/integrity",
]
resolver = "2"

[workspace.dependencies]
<<<<<<< HEAD
hdi = "0.3.6"
hdk = "0.2.6"
serde = "1"
=======
hdi = "0.4.0-beta-dev.36"
hdk = "0.3.0-beta-dev.41"
serde = "1.0.181"
>>>>>>> f2a2e7f0

[profile.dev]
opt-level = "z"<|MERGE_RESOLUTION|>--- conflicted
+++ resolved
@@ -7,15 +7,9 @@
 resolver = "2"
 
 [workspace.dependencies]
-<<<<<<< HEAD
-hdi = "0.3.6"
-hdk = "0.2.6"
-serde = "1"
-=======
 hdi = "0.4.0-beta-dev.36"
 hdk = "0.3.0-beta-dev.41"
 serde = "1.0.181"
->>>>>>> f2a2e7f0
 
 [profile.dev]
 opt-level = "z"
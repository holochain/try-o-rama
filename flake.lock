{
  "nodes": {
    "cargo-chef": {
      "flake": false,
      "locked": {
        "lastModified": 1672901199,
        "narHash": "sha256-MHTuR4aQ1rQaBKx1vWDy2wbvcT0ZAzpkVB2zylSC+k0=",
        "owner": "LukeMathWalker",
        "repo": "cargo-chef",
        "rev": "5c9f11578a2e0783cce27666737d50f84510b8b5",
        "type": "github"
      },
      "original": {
        "owner": "LukeMathWalker",
        "ref": "main",
        "repo": "cargo-chef",
        "type": "github"
      }
    },
    "cargo-chef_2": {
      "flake": false,
      "locked": {
        "lastModified": 1672901199,
        "narHash": "sha256-MHTuR4aQ1rQaBKx1vWDy2wbvcT0ZAzpkVB2zylSC+k0=",
        "owner": "LukeMathWalker",
        "repo": "cargo-chef",
        "rev": "5c9f11578a2e0783cce27666737d50f84510b8b5",
        "type": "github"
      },
      "original": {
        "owner": "LukeMathWalker",
        "ref": "main",
        "repo": "cargo-chef",
        "type": "github"
      }
    },
    "cargo-rdme": {
      "flake": false,
      "locked": {
        "lastModified": 1675118998,
        "narHash": "sha256-lrYWqu3h88fr8gG3Yo5GbFGYaq5/1Os7UtM+Af0Bg4k=",
        "owner": "orium",
        "repo": "cargo-rdme",
        "rev": "f9dbb6bccc078f4869f45ae270a2890ac9a75877",
        "type": "github"
      },
      "original": {
        "owner": "orium",
        "ref": "v1.1.0",
        "repo": "cargo-rdme",
        "type": "github"
      }
    },
    "cargo-rdme_2": {
      "flake": false,
      "locked": {
        "lastModified": 1675118998,
        "narHash": "sha256-lrYWqu3h88fr8gG3Yo5GbFGYaq5/1Os7UtM+Af0Bg4k=",
        "owner": "orium",
        "repo": "cargo-rdme",
        "rev": "f9dbb6bccc078f4869f45ae270a2890ac9a75877",
        "type": "github"
      },
      "original": {
        "owner": "orium",
        "ref": "v1.1.0",
        "repo": "cargo-rdme",
        "type": "github"
      }
    },
    "crane": {
      "inputs": {
        "flake-compat": "flake-compat",
        "flake-utils": "flake-utils",
        "nixpkgs": [
          "holonix",
          "nixpkgs"
        ],
        "rust-overlay": "rust-overlay"
      },
      "locked": {
        "lastModified": 1675475924,
        "narHash": "sha256-KWdfV9a6+zG6Ij/7PZYLnomjBZZUu8gdRy+hfjGrrJQ=",
        "owner": "ipetkov",
        "repo": "crane",
        "rev": "1bde9c762ebf26de9f8ecf502357c92105bc4577",
        "type": "github"
      },
      "original": {
        "owner": "ipetkov",
        "repo": "crane",
        "type": "github"
      }
    },
    "crane_2": {
      "inputs": {
        "flake-compat": "flake-compat_3",
        "flake-utils": "flake-utils_2",
        "nixpkgs": [
          "holonix",
          "holochain",
          "nixpkgs"
        ],
        "rust-overlay": "rust-overlay_2"
      },
      "locked": {
        "lastModified": 1675475924,
        "narHash": "sha256-KWdfV9a6+zG6Ij/7PZYLnomjBZZUu8gdRy+hfjGrrJQ=",
        "owner": "ipetkov",
        "repo": "crane",
        "rev": "1bde9c762ebf26de9f8ecf502357c92105bc4577",
        "type": "github"
      },
      "original": {
        "owner": "ipetkov",
        "repo": "crane",
        "type": "github"
      }
    },
    "crate2nix": {
      "flake": false,
      "locked": {
        "lastModified": 1675642992,
        "narHash": "sha256-uDBDZuiq7qyg82Udp82/r4zg5HKfIzBQqgl2U9THiQM=",
        "owner": "kolloch",
        "repo": "crate2nix",
        "rev": "45fc83132c8c91c77a1cd61fe0c945411d1edba8",
        "type": "github"
      },
      "original": {
        "owner": "kolloch",
        "repo": "crate2nix",
        "type": "github"
      }
    },
    "crate2nix_2": {
      "flake": false,
      "locked": {
        "lastModified": 1675642992,
        "narHash": "sha256-uDBDZuiq7qyg82Udp82/r4zg5HKfIzBQqgl2U9THiQM=",
        "owner": "kolloch",
        "repo": "crate2nix",
        "rev": "45fc83132c8c91c77a1cd61fe0c945411d1edba8",
        "type": "github"
      },
      "original": {
        "owner": "kolloch",
        "repo": "crate2nix",
        "type": "github"
      }
    },
    "empty": {
      "flake": false,
      "locked": {
        "lastModified": 1683792623,
        "narHash": "sha256-pQpattmS9VmO3ZIQUFn66az8GSmB4IvYhTTCFn6SUmo=",
        "owner": "steveej",
        "repo": "empty",
        "rev": "8e328e450e4cd32e072eba9e99fe92cf2a1ef5cf",
        "type": "github"
      },
      "original": {
        "owner": "steveej",
        "repo": "empty",
        "type": "github"
      }
    },
    "empty_2": {
      "flake": false,
      "locked": {
        "lastModified": 1683792623,
        "narHash": "sha256-pQpattmS9VmO3ZIQUFn66az8GSmB4IvYhTTCFn6SUmo=",
        "owner": "steveej",
        "repo": "empty",
        "rev": "8e328e450e4cd32e072eba9e99fe92cf2a1ef5cf",
        "type": "github"
      },
      "original": {
        "owner": "steveej",
        "repo": "empty",
        "type": "github"
      }
    },
    "flake-compat": {
      "flake": false,
      "locked": {
        "lastModified": 1673956053,
        "narHash": "sha256-4gtG9iQuiKITOjNQQeQIpoIB6b16fm+504Ch3sNKLd8=",
        "owner": "edolstra",
        "repo": "flake-compat",
        "rev": "35bb57c0c8d8b62bbfd284272c928ceb64ddbde9",
        "type": "github"
      },
      "original": {
        "owner": "edolstra",
        "repo": "flake-compat",
        "type": "github"
      }
    },
    "flake-compat_2": {
      "flake": false,
      "locked": {
        "lastModified": 1673956053,
        "narHash": "sha256-4gtG9iQuiKITOjNQQeQIpoIB6b16fm+504Ch3sNKLd8=",
        "owner": "edolstra",
        "repo": "flake-compat",
        "rev": "35bb57c0c8d8b62bbfd284272c928ceb64ddbde9",
        "type": "github"
      },
      "original": {
        "owner": "edolstra",
        "repo": "flake-compat",
        "type": "github"
      }
    },
    "flake-compat_3": {
      "flake": false,
      "locked": {
        "lastModified": 1673956053,
        "narHash": "sha256-4gtG9iQuiKITOjNQQeQIpoIB6b16fm+504Ch3sNKLd8=",
        "owner": "edolstra",
        "repo": "flake-compat",
        "rev": "35bb57c0c8d8b62bbfd284272c928ceb64ddbde9",
        "type": "github"
      },
      "original": {
        "owner": "edolstra",
        "repo": "flake-compat",
        "type": "github"
      }
    },
    "flake-compat_4": {
      "flake": false,
      "locked": {
        "lastModified": 1673956053,
        "narHash": "sha256-4gtG9iQuiKITOjNQQeQIpoIB6b16fm+504Ch3sNKLd8=",
        "owner": "edolstra",
        "repo": "flake-compat",
        "rev": "35bb57c0c8d8b62bbfd284272c928ceb64ddbde9",
        "type": "github"
      },
      "original": {
        "owner": "edolstra",
        "repo": "flake-compat",
        "type": "github"
      }
    },
    "flake-parts": {
      "inputs": {
        "nixpkgs-lib": "nixpkgs-lib"
      },
      "locked": {
        "lastModified": 1675295133,
        "narHash": "sha256-dU8fuLL98WFXG0VnRgM00bqKX6CEPBLybhiIDIgO45o=",
        "owner": "hercules-ci",
        "repo": "flake-parts",
        "rev": "bf53492df08f3178ce85e0c9df8ed8d03c030c9f",
        "type": "github"
      },
      "original": {
        "id": "flake-parts",
        "type": "indirect"
      }
    },
    "flake-parts_2": {
      "inputs": {
        "nixpkgs-lib": "nixpkgs-lib_2"
      },
      "locked": {
        "lastModified": 1675295133,
        "narHash": "sha256-dU8fuLL98WFXG0VnRgM00bqKX6CEPBLybhiIDIgO45o=",
        "owner": "hercules-ci",
        "repo": "flake-parts",
        "rev": "bf53492df08f3178ce85e0c9df8ed8d03c030c9f",
        "type": "github"
      },
      "original": {
        "id": "flake-parts",
        "type": "indirect"
      }
    },
    "flake-utils": {
      "locked": {
        "lastModified": 1667395993,
        "narHash": "sha256-nuEHfE/LcWyuSWnS8t12N1wc105Qtau+/OdUAjtQ0rA=",
        "owner": "numtide",
        "repo": "flake-utils",
        "rev": "5aed5285a952e0b949eb3ba02c12fa4fcfef535f",
        "type": "github"
      },
      "original": {
        "owner": "numtide",
        "repo": "flake-utils",
        "type": "github"
      }
    },
    "flake-utils_2": {
      "locked": {
        "lastModified": 1667395993,
        "narHash": "sha256-nuEHfE/LcWyuSWnS8t12N1wc105Qtau+/OdUAjtQ0rA=",
        "owner": "numtide",
        "repo": "flake-utils",
        "rev": "5aed5285a952e0b949eb3ba02c12fa4fcfef535f",
        "type": "github"
      },
      "original": {
        "owner": "numtide",
        "repo": "flake-utils",
        "type": "github"
      }
    },
    "flake-utils_3": {
      "inputs": {
        "systems": "systems"
      },
      "locked": {
        "lastModified": 1681202837,
        "narHash": "sha256-H+Rh19JDwRtpVPAWp64F+rlEtxUWBAQW28eAi3SRSzg=",
        "owner": "numtide",
        "repo": "flake-utils",
        "rev": "cfacdce06f30d2b68473a46042957675eebb3401",
        "type": "github"
      },
      "original": {
        "owner": "numtide",
        "repo": "flake-utils",
        "type": "github"
      }
    },
    "flake-utils_4": {
      "inputs": {
        "systems": "systems_2"
      },
      "locked": {
        "lastModified": 1681202837,
        "narHash": "sha256-H+Rh19JDwRtpVPAWp64F+rlEtxUWBAQW28eAi3SRSzg=",
        "owner": "numtide",
        "repo": "flake-utils",
        "rev": "cfacdce06f30d2b68473a46042957675eebb3401",
        "type": "github"
      },
      "original": {
        "owner": "numtide",
        "repo": "flake-utils",
        "type": "github"
      }
    },
    "holochain": {
      "inputs": {
        "cargo-chef": "cargo-chef_2",
        "cargo-rdme": "cargo-rdme_2",
        "crane": "crane_2",
        "crate2nix": "crate2nix_2",
        "empty": "empty_2",
        "flake-compat": "flake-compat_4",
        "flake-parts": "flake-parts_2",
        "holochain": [
          "holonix",
          "holochain",
          "empty"
        ],
        "lair": [
          "holonix",
          "holochain",
          "empty"
        ],
        "launcher": [
          "holonix",
          "holochain",
          "empty"
        ],
        "nix-filter": "nix-filter",
        "nixpkgs": "nixpkgs",
        "pre-commit-hooks-nix": "pre-commit-hooks-nix",
        "rust-overlay": "rust-overlay_3",
        "scaffolding": [
          "holonix",
          "holochain",
          "empty"
        ],
        "versions": "versions"
      },
      "locked": {
        "lastModified": 1687913282,
        "narHash": "sha256-BDDVxX33NmLjhF4QPVQuQnqefWn93z80/ddaJypWGyw=",
        "owner": "holochain",
        "repo": "holochain",
        "rev": "642d9b95dc056cef090c026ee81625b1c0f2c845",
        "type": "github"
      },
      "original": {
        "owner": "holochain",
        "ref": "holochain-0.3.0-beta-dev.6",
        "repo": "holochain",
        "type": "github"
      }
    },
    "holochain_2": {
      "flake": false,
      "locked": {
        "lastModified": 1686257124,
        "narHash": "sha256-SvXGHOr96ob/NfQCeVJ2J4LWc83qkZn+/pnE9qVNB+I=",
        "owner": "holochain",
        "repo": "holochain",
        "rev": "db5b8b27da3bf296958c3bf54ac3950dc60a39c8",
        "type": "github"
      },
      "original": {
        "owner": "holochain",
        "ref": "holochain-0.1.5",
        "repo": "holochain",
        "type": "github"
      }
    },
    "holochain_3": {
      "flake": false,
      "locked": {
        "lastModified": 1684139928,
        "narHash": "sha256-uno5MTiBwf9RiEiX6iKzJsB+3srJFKwV/1ReXzaZVVw=",
        "owner": "holochain",
        "repo": "holochain",
        "rev": "a91b262e87653f5f2e3a50c06eaac2bb81fb88d3",
        "type": "github"
      },
      "original": {
        "owner": "holochain",
        "ref": "holochain-0.2.1-beta-dev.0",
        "repo": "holochain",
        "type": "github"
      }
    },
    "holonix": {
      "inputs": {
        "cargo-chef": "cargo-chef",
        "cargo-rdme": "cargo-rdme",
        "crane": "crane",
        "crate2nix": "crate2nix",
        "empty": "empty",
        "flake-compat": "flake-compat_2",
        "flake-parts": "flake-parts",
        "holochain": "holochain",
        "lair": [
          "holonix",
          "empty"
        ],
        "launcher": [
          "holonix",
          "empty"
        ],
        "nix-filter": "nix-filter_2",
        "nixpkgs": "nixpkgs_2",
        "pre-commit-hooks-nix": "pre-commit-hooks-nix_2",
        "rust-overlay": "rust-overlay_4",
        "scaffolding": [
          "holonix",
          "empty"
        ],
        "versions": [
          "versions"
        ]
      },
      "locked": {
<<<<<<< HEAD
        "lastModified": 1687788896,
        "narHash": "sha256-epc44Ke+NNxSVn+1L0K/n1KyZbl11bolrUi7jqahLmk=",
        "owner": "holochain",
        "repo": "holochain",
        "rev": "a41be527d1720c3766d5b2e974610a17f7e08c70",
=======
        "lastModified": 1688106293,
        "narHash": "sha256-JWgy8r+x0gY5N7gZslHl5sc371EXKGbsmOUvTUVXKU8=",
        "owner": "holochain",
        "repo": "holochain",
        "rev": "aa71951e17c32a32d4e5a7a700ceb9532709d0bf",
>>>>>>> 7a58bcf4
        "type": "github"
      },
      "original": {
        "owner": "holochain",
        "repo": "holochain",
        "type": "github"
      }
    },
    "lair": {
      "flake": false,
      "locked": {
        "lastModified": 1682356264,
        "narHash": "sha256-5ZYJ1gyyL3hLR8hCjcN5yremg8cSV6w1iKCOrpJvCmc=",
        "owner": "holochain",
        "repo": "lair",
        "rev": "43be404da0fd9d57bf4429c44def405bd6490f61",
        "type": "github"
      },
      "original": {
        "owner": "holochain",
        "ref": "lair_keystore-v0.2.4",
        "repo": "lair",
        "type": "github"
      }
    },
    "lair_2": {
      "flake": false,
      "locked": {
        "lastModified": 1682356264,
        "narHash": "sha256-5ZYJ1gyyL3hLR8hCjcN5yremg8cSV6w1iKCOrpJvCmc=",
        "owner": "holochain",
        "repo": "lair",
        "rev": "43be404da0fd9d57bf4429c44def405bd6490f61",
        "type": "github"
      },
      "original": {
        "owner": "holochain",
        "ref": "lair_keystore-v0.2.4",
        "repo": "lair",
        "type": "github"
      }
    },
    "launcher": {
      "flake": false,
      "locked": {
        "lastModified": 1677270906,
        "narHash": "sha256-/xT//6nqhjpKLMMv41JE0W3H5sE9jKMr8Dedr88D4N8=",
        "owner": "holochain",
        "repo": "launcher",
        "rev": "1ad188a43900c139e52df10a21e3722f41dfb967",
        "type": "github"
      },
      "original": {
        "owner": "holochain",
        "ref": "holochain-0.1",
        "repo": "launcher",
        "type": "github"
      }
    },
    "launcher_2": {
      "flake": false,
      "locked": {
        "lastModified": 1684183666,
        "narHash": "sha256-rOE/W/BBYyZKOyypKb8X9Vpc4ty1TNRoI/fV5+01JPw=",
        "owner": "holochain",
        "repo": "launcher",
        "rev": "75ecdd0aa191ed830cc209a984a6030e656042ff",
        "type": "github"
      },
      "original": {
        "owner": "holochain",
        "ref": "holochain-0.2",
        "repo": "launcher",
        "type": "github"
      }
    },
    "nix-filter": {
      "locked": {
        "lastModified": 1675361037,
        "narHash": "sha256-CTbDuDxFD3U3g/dWUB+r+B/snIe+qqP1R+1myuFGe2I=",
        "owner": "numtide",
        "repo": "nix-filter",
        "rev": "e1b2f96c2a31415f362268bc48c3fccf47dff6eb",
        "type": "github"
      },
      "original": {
        "owner": "numtide",
        "repo": "nix-filter",
        "type": "github"
      }
    },
    "nix-filter_2": {
      "locked": {
        "lastModified": 1675361037,
        "narHash": "sha256-CTbDuDxFD3U3g/dWUB+r+B/snIe+qqP1R+1myuFGe2I=",
        "owner": "numtide",
        "repo": "nix-filter",
        "rev": "e1b2f96c2a31415f362268bc48c3fccf47dff6eb",
        "type": "github"
      },
      "original": {
        "owner": "numtide",
        "repo": "nix-filter",
        "type": "github"
      }
    },
    "nixpkgs": {
      "locked": {
        "lastModified": 1686869522,
        "narHash": "sha256-tbJ9B8WLCTnVP/LwESRlg0dII6Zyg2LmUU/mB9Lu98E=",
        "owner": "NixOS",
        "repo": "nixpkgs",
        "rev": "7c67f006ea0e7d0265f16d7df07cc076fdffd91f",
        "type": "github"
      },
      "original": {
        "id": "nixpkgs",
        "ref": "nixos-unstable",
        "type": "indirect"
      }
    },
    "nixpkgs-lib": {
      "locked": {
        "dir": "lib",
        "lastModified": 1675183161,
        "narHash": "sha256-Zq8sNgAxDckpn7tJo7V1afRSk2eoVbu3OjI1QklGLNg=",
        "owner": "NixOS",
        "repo": "nixpkgs",
        "rev": "e1e1b192c1a5aab2960bf0a0bd53a2e8124fa18e",
        "type": "github"
      },
      "original": {
        "dir": "lib",
        "owner": "NixOS",
        "ref": "nixos-unstable",
        "repo": "nixpkgs",
        "type": "github"
      }
    },
    "nixpkgs-lib_2": {
      "locked": {
        "dir": "lib",
        "lastModified": 1675183161,
        "narHash": "sha256-Zq8sNgAxDckpn7tJo7V1afRSk2eoVbu3OjI1QklGLNg=",
        "owner": "NixOS",
        "repo": "nixpkgs",
        "rev": "e1e1b192c1a5aab2960bf0a0bd53a2e8124fa18e",
        "type": "github"
      },
      "original": {
        "dir": "lib",
        "owner": "NixOS",
        "ref": "nixos-unstable",
        "repo": "nixpkgs",
        "type": "github"
      }
    },
    "nixpkgs_2": {
      "locked": {
        "lastModified": 1686869522,
        "narHash": "sha256-tbJ9B8WLCTnVP/LwESRlg0dII6Zyg2LmUU/mB9Lu98E=",
        "owner": "NixOS",
        "repo": "nixpkgs",
        "rev": "7c67f006ea0e7d0265f16d7df07cc076fdffd91f",
        "type": "github"
      },
      "original": {
        "id": "nixpkgs",
        "ref": "nixos-unstable",
        "type": "indirect"
      }
    },
    "pre-commit-hooks-nix": {
      "flake": false,
      "locked": {
        "lastModified": 1676513100,
        "narHash": "sha256-MK39nQV86L2ag4TmcK5/+r1ULpzRLPbbfvWbPvIoYJE=",
        "owner": "cachix",
        "repo": "pre-commit-hooks.nix",
        "rev": "5f0cba88ac4d6dd8cad5c6f6f1540b3d6a21a798",
        "type": "github"
      },
      "original": {
        "owner": "cachix",
        "repo": "pre-commit-hooks.nix",
        "type": "github"
      }
    },
    "pre-commit-hooks-nix_2": {
      "flake": false,
      "locked": {
        "lastModified": 1676513100,
        "narHash": "sha256-MK39nQV86L2ag4TmcK5/+r1ULpzRLPbbfvWbPvIoYJE=",
        "owner": "cachix",
        "repo": "pre-commit-hooks.nix",
        "rev": "5f0cba88ac4d6dd8cad5c6f6f1540b3d6a21a798",
        "type": "github"
      },
      "original": {
        "owner": "cachix",
        "repo": "pre-commit-hooks.nix",
        "type": "github"
      }
    },
    "root": {
      "inputs": {
        "holonix": "holonix",
        "nixpkgs": [
          "holonix",
          "nixpkgs"
        ],
        "versions": "versions_2"
      }
    },
    "rust-overlay": {
      "inputs": {
        "flake-utils": [
          "holonix",
          "crane",
          "flake-utils"
        ],
        "nixpkgs": [
          "holonix",
          "crane",
          "nixpkgs"
        ]
      },
      "locked": {
        "lastModified": 1675391458,
        "narHash": "sha256-ukDKZw922BnK5ohL9LhwtaDAdCsJL7L6ScNEyF1lO9w=",
        "owner": "oxalica",
        "repo": "rust-overlay",
        "rev": "383a4acfd11d778d5c2efcf28376cbd845eeaedf",
        "type": "github"
      },
      "original": {
        "owner": "oxalica",
        "repo": "rust-overlay",
        "type": "github"
      }
    },
    "rust-overlay_2": {
      "inputs": {
        "flake-utils": [
          "holonix",
          "holochain",
          "crane",
          "flake-utils"
        ],
        "nixpkgs": [
          "holonix",
          "holochain",
          "crane",
          "nixpkgs"
        ]
      },
      "locked": {
        "lastModified": 1675391458,
        "narHash": "sha256-ukDKZw922BnK5ohL9LhwtaDAdCsJL7L6ScNEyF1lO9w=",
        "owner": "oxalica",
        "repo": "rust-overlay",
        "rev": "383a4acfd11d778d5c2efcf28376cbd845eeaedf",
        "type": "github"
      },
      "original": {
        "owner": "oxalica",
        "repo": "rust-overlay",
        "type": "github"
      }
    },
    "rust-overlay_3": {
      "inputs": {
        "flake-utils": "flake-utils_3",
        "nixpkgs": [
          "holonix",
          "holochain",
          "nixpkgs"
        ]
      },
      "locked": {
        "lastModified": 1687833260,
        "narHash": "sha256-1AC7fV+u2C6uGn+t36W6XuE3Bfg/ZXMkr/yPogdtnVg=",
        "owner": "oxalica",
        "repo": "rust-overlay",
        "rev": "8af5d21ba69012d1cafaea3da40ac902e744a369",
        "type": "github"
      },
      "original": {
        "owner": "oxalica",
        "repo": "rust-overlay",
        "type": "github"
      }
    },
    "rust-overlay_4": {
      "inputs": {
        "flake-utils": "flake-utils_4",
        "nixpkgs": [
          "holonix",
          "nixpkgs"
        ]
      },
      "locked": {
<<<<<<< HEAD
        "lastModified": 1687746941,
        "narHash": "sha256-wsSRCmPQ1+uXsDNnEH2mN4ZVtHHpfavA4FrQnCb5A44=",
        "owner": "oxalica",
        "repo": "rust-overlay",
        "rev": "b91d162355e88de89b379f3d6a459ade92704474",
=======
        "lastModified": 1688092301,
        "narHash": "sha256-NTgT955DzXWVjHsuBn1t2K0x4hUghY7uE1jG2nGL5R4=",
        "owner": "oxalica",
        "repo": "rust-overlay",
        "rev": "4c31223801dd0f28ac15d60f2e5ddbd4d51ce17a",
>>>>>>> 7a58bcf4
        "type": "github"
      },
      "original": {
        "owner": "oxalica",
        "repo": "rust-overlay",
        "type": "github"
      }
    },
    "scaffolding": {
      "flake": false,
      "locked": {
        "lastModified": 1686617155,
        "narHash": "sha256-ZeWnh27JNb/abu/ii8e3u4DHns49MOFMNXGPGFPqS0k=",
        "owner": "holochain",
        "repo": "scaffolding",
        "rev": "861397c975542306be6d8529e5c6bdb21c7ba6a6",
        "type": "github"
      },
      "original": {
        "owner": "holochain",
        "ref": "holochain-0.1",
        "repo": "scaffolding",
        "type": "github"
      }
    },
    "scaffolding_2": {
      "flake": false,
      "locked": {
        "lastModified": 1683890859,
        "narHash": "sha256-/nG2TGU4Q7zy0KGS/opcW1836LZ7FJhA+/OEh5gNj34=",
        "owner": "holochain",
        "repo": "scaffolding",
        "rev": "1ca1092ad5d147bd23a75444874830cc033aa9cf",
        "type": "github"
      },
      "original": {
        "owner": "holochain",
        "ref": "holochain-0.2",
        "repo": "scaffolding",
        "type": "github"
      }
    },
    "systems": {
      "locked": {
        "lastModified": 1681028828,
        "narHash": "sha256-Vy1rq5AaRuLzOxct8nz4T6wlgyUR7zLU309k9mBC768=",
        "owner": "nix-systems",
        "repo": "default",
        "rev": "da67096a3b9bf56a91d16901293e51ba5b49a27e",
        "type": "github"
      },
      "original": {
        "owner": "nix-systems",
        "repo": "default",
        "type": "github"
      }
    },
    "systems_2": {
      "locked": {
        "lastModified": 1681028828,
        "narHash": "sha256-Vy1rq5AaRuLzOxct8nz4T6wlgyUR7zLU309k9mBC768=",
        "owner": "nix-systems",
        "repo": "default",
        "rev": "da67096a3b9bf56a91d16901293e51ba5b49a27e",
        "type": "github"
      },
      "original": {
        "owner": "nix-systems",
        "repo": "default",
        "type": "github"
      }
    },
    "versions": {
      "inputs": {
        "holochain": "holochain_2",
        "lair": "lair",
        "launcher": "launcher",
        "scaffolding": "scaffolding"
      },
      "locked": {
        "lastModified": 1686618210,
        "narHash": "sha256-lXY9ob0WAekcoEgWcFL3cJiPkwoKlsR2OMqG0S3vXzA=",
        "path": "./versions/0_1",
        "type": "path"
      },
      "original": {
        "dir": "versions/0_1",
        "owner": "holochain",
        "repo": "holochain",
        "type": "github"
      }
    },
    "versions_2": {
      "inputs": {
        "holochain": "holochain_3",
        "lair": "lair_2",
        "launcher": "launcher_2",
        "scaffolding": "scaffolding_2"
      },
      "locked": {
        "dir": "versions/0_2",
<<<<<<< HEAD
        "lastModified": 1687788896,
        "narHash": "sha256-epc44Ke+NNxSVn+1L0K/n1KyZbl11bolrUi7jqahLmk=",
        "owner": "holochain",
        "repo": "holochain",
        "rev": "a41be527d1720c3766d5b2e974610a17f7e08c70",
=======
        "lastModified": 1688106293,
        "narHash": "sha256-JWgy8r+x0gY5N7gZslHl5sc371EXKGbsmOUvTUVXKU8=",
        "owner": "holochain",
        "repo": "holochain",
        "rev": "aa71951e17c32a32d4e5a7a700ceb9532709d0bf",
>>>>>>> 7a58bcf4
        "type": "github"
      },
      "original": {
        "dir": "versions/0_2",
        "owner": "holochain",
        "repo": "holochain",
        "type": "github"
      }
    }
  },
  "root": "root",
  "version": 7
}<|MERGE_RESOLUTION|>--- conflicted
+++ resolved
@@ -17,23 +17,6 @@
         "type": "github"
       }
     },
-    "cargo-chef_2": {
-      "flake": false,
-      "locked": {
-        "lastModified": 1672901199,
-        "narHash": "sha256-MHTuR4aQ1rQaBKx1vWDy2wbvcT0ZAzpkVB2zylSC+k0=",
-        "owner": "LukeMathWalker",
-        "repo": "cargo-chef",
-        "rev": "5c9f11578a2e0783cce27666737d50f84510b8b5",
-        "type": "github"
-      },
-      "original": {
-        "owner": "LukeMathWalker",
-        "ref": "main",
-        "repo": "cargo-chef",
-        "type": "github"
-      }
-    },
     "cargo-rdme": {
       "flake": false,
       "locked": {
@@ -51,23 +34,6 @@
         "type": "github"
       }
     },
-    "cargo-rdme_2": {
-      "flake": false,
-      "locked": {
-        "lastModified": 1675118998,
-        "narHash": "sha256-lrYWqu3h88fr8gG3Yo5GbFGYaq5/1Os7UtM+Af0Bg4k=",
-        "owner": "orium",
-        "repo": "cargo-rdme",
-        "rev": "f9dbb6bccc078f4869f45ae270a2890ac9a75877",
-        "type": "github"
-      },
-      "original": {
-        "owner": "orium",
-        "ref": "v1.1.0",
-        "repo": "cargo-rdme",
-        "type": "github"
-      }
-    },
     "crane": {
       "inputs": {
         "flake-compat": "flake-compat",
@@ -92,31 +58,6 @@
         "type": "github"
       }
     },
-    "crane_2": {
-      "inputs": {
-        "flake-compat": "flake-compat_3",
-        "flake-utils": "flake-utils_2",
-        "nixpkgs": [
-          "holonix",
-          "holochain",
-          "nixpkgs"
-        ],
-        "rust-overlay": "rust-overlay_2"
-      },
-      "locked": {
-        "lastModified": 1675475924,
-        "narHash": "sha256-KWdfV9a6+zG6Ij/7PZYLnomjBZZUu8gdRy+hfjGrrJQ=",
-        "owner": "ipetkov",
-        "repo": "crane",
-        "rev": "1bde9c762ebf26de9f8ecf502357c92105bc4577",
-        "type": "github"
-      },
-      "original": {
-        "owner": "ipetkov",
-        "repo": "crane",
-        "type": "github"
-      }
-    },
     "crate2nix": {
       "flake": false,
       "locked": {
@@ -133,22 +74,6 @@
         "type": "github"
       }
     },
-    "crate2nix_2": {
-      "flake": false,
-      "locked": {
-        "lastModified": 1675642992,
-        "narHash": "sha256-uDBDZuiq7qyg82Udp82/r4zg5HKfIzBQqgl2U9THiQM=",
-        "owner": "kolloch",
-        "repo": "crate2nix",
-        "rev": "45fc83132c8c91c77a1cd61fe0c945411d1edba8",
-        "type": "github"
-      },
-      "original": {
-        "owner": "kolloch",
-        "repo": "crate2nix",
-        "type": "github"
-      }
-    },
     "empty": {
       "flake": false,
       "locked": {
@@ -165,22 +90,6 @@
         "type": "github"
       }
     },
-    "empty_2": {
-      "flake": false,
-      "locked": {
-        "lastModified": 1683792623,
-        "narHash": "sha256-pQpattmS9VmO3ZIQUFn66az8GSmB4IvYhTTCFn6SUmo=",
-        "owner": "steveej",
-        "repo": "empty",
-        "rev": "8e328e450e4cd32e072eba9e99fe92cf2a1ef5cf",
-        "type": "github"
-      },
-      "original": {
-        "owner": "steveej",
-        "repo": "empty",
-        "type": "github"
-      }
-    },
     "flake-compat": {
       "flake": false,
       "locked": {
@@ -213,38 +122,6 @@
         "type": "github"
       }
     },
-    "flake-compat_3": {
-      "flake": false,
-      "locked": {
-        "lastModified": 1673956053,
-        "narHash": "sha256-4gtG9iQuiKITOjNQQeQIpoIB6b16fm+504Ch3sNKLd8=",
-        "owner": "edolstra",
-        "repo": "flake-compat",
-        "rev": "35bb57c0c8d8b62bbfd284272c928ceb64ddbde9",
-        "type": "github"
-      },
-      "original": {
-        "owner": "edolstra",
-        "repo": "flake-compat",
-        "type": "github"
-      }
-    },
-    "flake-compat_4": {
-      "flake": false,
-      "locked": {
-        "lastModified": 1673956053,
-        "narHash": "sha256-4gtG9iQuiKITOjNQQeQIpoIB6b16fm+504Ch3sNKLd8=",
-        "owner": "edolstra",
-        "repo": "flake-compat",
-        "rev": "35bb57c0c8d8b62bbfd284272c928ceb64ddbde9",
-        "type": "github"
-      },
-      "original": {
-        "owner": "edolstra",
-        "repo": "flake-compat",
-        "type": "github"
-      }
-    },
     "flake-parts": {
       "inputs": {
         "nixpkgs-lib": "nixpkgs-lib"
@@ -262,23 +139,6 @@
         "type": "indirect"
       }
     },
-    "flake-parts_2": {
-      "inputs": {
-        "nixpkgs-lib": "nixpkgs-lib_2"
-      },
-      "locked": {
-        "lastModified": 1675295133,
-        "narHash": "sha256-dU8fuLL98WFXG0VnRgM00bqKX6CEPBLybhiIDIgO45o=",
-        "owner": "hercules-ci",
-        "repo": "flake-parts",
-        "rev": "bf53492df08f3178ce85e0c9df8ed8d03c030c9f",
-        "type": "github"
-      },
-      "original": {
-        "id": "flake-parts",
-        "type": "indirect"
-      }
-    },
     "flake-utils": {
       "locked": {
         "lastModified": 1667395993,
@@ -295,21 +155,6 @@
       }
     },
     "flake-utils_2": {
-      "locked": {
-        "lastModified": 1667395993,
-        "narHash": "sha256-nuEHfE/LcWyuSWnS8t12N1wc105Qtau+/OdUAjtQ0rA=",
-        "owner": "numtide",
-        "repo": "flake-utils",
-        "rev": "5aed5285a952e0b949eb3ba02c12fa4fcfef535f",
-        "type": "github"
-      },
-      "original": {
-        "owner": "numtide",
-        "repo": "flake-utils",
-        "type": "github"
-      }
-    },
-    "flake-utils_3": {
       "inputs": {
         "systems": "systems"
       },
@@ -327,104 +172,19 @@
         "type": "github"
       }
     },
-    "flake-utils_4": {
-      "inputs": {
-        "systems": "systems_2"
-      },
-      "locked": {
-        "lastModified": 1681202837,
-        "narHash": "sha256-H+Rh19JDwRtpVPAWp64F+rlEtxUWBAQW28eAi3SRSzg=",
-        "owner": "numtide",
-        "repo": "flake-utils",
-        "rev": "cfacdce06f30d2b68473a46042957675eebb3401",
-        "type": "github"
-      },
-      "original": {
-        "owner": "numtide",
-        "repo": "flake-utils",
-        "type": "github"
-      }
-    },
     "holochain": {
-      "inputs": {
-        "cargo-chef": "cargo-chef_2",
-        "cargo-rdme": "cargo-rdme_2",
-        "crane": "crane_2",
-        "crate2nix": "crate2nix_2",
-        "empty": "empty_2",
-        "flake-compat": "flake-compat_4",
-        "flake-parts": "flake-parts_2",
-        "holochain": [
-          "holonix",
-          "holochain",
-          "empty"
-        ],
-        "lair": [
-          "holonix",
-          "holochain",
-          "empty"
-        ],
-        "launcher": [
-          "holonix",
-          "holochain",
-          "empty"
-        ],
-        "nix-filter": "nix-filter",
-        "nixpkgs": "nixpkgs",
-        "pre-commit-hooks-nix": "pre-commit-hooks-nix",
-        "rust-overlay": "rust-overlay_3",
-        "scaffolding": [
-          "holonix",
-          "holochain",
-          "empty"
-        ],
-        "versions": "versions"
-      },
-      "locked": {
-        "lastModified": 1687913282,
-        "narHash": "sha256-BDDVxX33NmLjhF4QPVQuQnqefWn93z80/ddaJypWGyw=",
-        "owner": "holochain",
-        "repo": "holochain",
-        "rev": "642d9b95dc056cef090c026ee81625b1c0f2c845",
-        "type": "github"
-      },
-      "original": {
-        "owner": "holochain",
-        "ref": "holochain-0.3.0-beta-dev.6",
-        "repo": "holochain",
-        "type": "github"
-      }
-    },
-    "holochain_2": {
-      "flake": false,
-      "locked": {
-        "lastModified": 1686257124,
-        "narHash": "sha256-SvXGHOr96ob/NfQCeVJ2J4LWc83qkZn+/pnE9qVNB+I=",
-        "owner": "holochain",
-        "repo": "holochain",
-        "rev": "db5b8b27da3bf296958c3bf54ac3950dc60a39c8",
-        "type": "github"
-      },
-      "original": {
-        "owner": "holochain",
-        "ref": "holochain-0.1.5",
-        "repo": "holochain",
-        "type": "github"
-      }
-    },
-    "holochain_3": {
-      "flake": false,
-      "locked": {
-        "lastModified": 1684139928,
-        "narHash": "sha256-uno5MTiBwf9RiEiX6iKzJsB+3srJFKwV/1ReXzaZVVw=",
-        "owner": "holochain",
-        "repo": "holochain",
-        "rev": "a91b262e87653f5f2e3a50c06eaac2bb81fb88d3",
-        "type": "github"
-      },
-      "original": {
-        "owner": "holochain",
-        "ref": "holochain-0.2.1-beta-dev.0",
+      "flake": false,
+      "locked": {
+        "lastModified": 1688518351,
+        "narHash": "sha256-LU4/kPsHkMVGnWLUpNGpsmfep1NPFI8HXe7A1mwkzvM=",
+        "owner": "holochain",
+        "repo": "holochain",
+        "rev": "a92af07552c5cb70436c501b67e0c064ac699157",
+        "type": "github"
+      },
+      "original": {
+        "owner": "holochain",
+        "ref": "holochain-0.3.0-beta-dev.8",
         "repo": "holochain",
         "type": "github"
       }
@@ -438,7 +198,10 @@
         "empty": "empty",
         "flake-compat": "flake-compat_2",
         "flake-parts": "flake-parts",
-        "holochain": "holochain",
+        "holochain": [
+          "holonix",
+          "empty"
+        ],
         "lair": [
           "holonix",
           "empty"
@@ -447,10 +210,10 @@
           "holonix",
           "empty"
         ],
-        "nix-filter": "nix-filter_2",
-        "nixpkgs": "nixpkgs_2",
-        "pre-commit-hooks-nix": "pre-commit-hooks-nix_2",
-        "rust-overlay": "rust-overlay_4",
+        "nix-filter": "nix-filter",
+        "nixpkgs": "nixpkgs",
+        "pre-commit-hooks-nix": "pre-commit-hooks-nix",
+        "rust-overlay": "rust-overlay_2",
         "scaffolding": [
           "holonix",
           "empty"
@@ -460,19 +223,11 @@
         ]
       },
       "locked": {
-<<<<<<< HEAD
-        "lastModified": 1687788896,
-        "narHash": "sha256-epc44Ke+NNxSVn+1L0K/n1KyZbl11bolrUi7jqahLmk=",
-        "owner": "holochain",
-        "repo": "holochain",
-        "rev": "a41be527d1720c3766d5b2e974610a17f7e08c70",
-=======
-        "lastModified": 1688106293,
-        "narHash": "sha256-JWgy8r+x0gY5N7gZslHl5sc371EXKGbsmOUvTUVXKU8=",
-        "owner": "holochain",
-        "repo": "holochain",
-        "rev": "aa71951e17c32a32d4e5a7a700ceb9532709d0bf",
->>>>>>> 7a58bcf4
+        "lastModified": 1688654046,
+        "narHash": "sha256-wNIEihlRm5vVNLubfbydENp1m08UUiRsWzSHRF1PHVU=",
+        "owner": "holochain",
+        "repo": "holochain",
+        "rev": "05d350d45bd7828d238dec39819c66b3c44b3207",
         "type": "github"
       },
       "original": {
@@ -498,41 +253,7 @@
         "type": "github"
       }
     },
-    "lair_2": {
-      "flake": false,
-      "locked": {
-        "lastModified": 1682356264,
-        "narHash": "sha256-5ZYJ1gyyL3hLR8hCjcN5yremg8cSV6w1iKCOrpJvCmc=",
-        "owner": "holochain",
-        "repo": "lair",
-        "rev": "43be404da0fd9d57bf4429c44def405bd6490f61",
-        "type": "github"
-      },
-      "original": {
-        "owner": "holochain",
-        "ref": "lair_keystore-v0.2.4",
-        "repo": "lair",
-        "type": "github"
-      }
-    },
     "launcher": {
-      "flake": false,
-      "locked": {
-        "lastModified": 1677270906,
-        "narHash": "sha256-/xT//6nqhjpKLMMv41JE0W3H5sE9jKMr8Dedr88D4N8=",
-        "owner": "holochain",
-        "repo": "launcher",
-        "rev": "1ad188a43900c139e52df10a21e3722f41dfb967",
-        "type": "github"
-      },
-      "original": {
-        "owner": "holochain",
-        "ref": "holochain-0.1",
-        "repo": "launcher",
-        "type": "github"
-      }
-    },
-    "launcher_2": {
       "flake": false,
       "locked": {
         "lastModified": 1684183666,
@@ -550,21 +271,6 @@
       }
     },
     "nix-filter": {
-      "locked": {
-        "lastModified": 1675361037,
-        "narHash": "sha256-CTbDuDxFD3U3g/dWUB+r+B/snIe+qqP1R+1myuFGe2I=",
-        "owner": "numtide",
-        "repo": "nix-filter",
-        "rev": "e1b2f96c2a31415f362268bc48c3fccf47dff6eb",
-        "type": "github"
-      },
-      "original": {
-        "owner": "numtide",
-        "repo": "nix-filter",
-        "type": "github"
-      }
-    },
-    "nix-filter_2": {
       "locked": {
         "lastModified": 1675361037,
         "narHash": "sha256-CTbDuDxFD3U3g/dWUB+r+B/snIe+qqP1R+1myuFGe2I=",
@@ -612,39 +318,6 @@
         "type": "github"
       }
     },
-    "nixpkgs-lib_2": {
-      "locked": {
-        "dir": "lib",
-        "lastModified": 1675183161,
-        "narHash": "sha256-Zq8sNgAxDckpn7tJo7V1afRSk2eoVbu3OjI1QklGLNg=",
-        "owner": "NixOS",
-        "repo": "nixpkgs",
-        "rev": "e1e1b192c1a5aab2960bf0a0bd53a2e8124fa18e",
-        "type": "github"
-      },
-      "original": {
-        "dir": "lib",
-        "owner": "NixOS",
-        "ref": "nixos-unstable",
-        "repo": "nixpkgs",
-        "type": "github"
-      }
-    },
-    "nixpkgs_2": {
-      "locked": {
-        "lastModified": 1686869522,
-        "narHash": "sha256-tbJ9B8WLCTnVP/LwESRlg0dII6Zyg2LmUU/mB9Lu98E=",
-        "owner": "NixOS",
-        "repo": "nixpkgs",
-        "rev": "7c67f006ea0e7d0265f16d7df07cc076fdffd91f",
-        "type": "github"
-      },
-      "original": {
-        "id": "nixpkgs",
-        "ref": "nixos-unstable",
-        "type": "indirect"
-      }
-    },
     "pre-commit-hooks-nix": {
       "flake": false,
       "locked": {
@@ -661,22 +334,6 @@
         "type": "github"
       }
     },
-    "pre-commit-hooks-nix_2": {
-      "flake": false,
-      "locked": {
-        "lastModified": 1676513100,
-        "narHash": "sha256-MK39nQV86L2ag4TmcK5/+r1ULpzRLPbbfvWbPvIoYJE=",
-        "owner": "cachix",
-        "repo": "pre-commit-hooks.nix",
-        "rev": "5f0cba88ac4d6dd8cad5c6f6f1540b3d6a21a798",
-        "type": "github"
-      },
-      "original": {
-        "owner": "cachix",
-        "repo": "pre-commit-hooks.nix",
-        "type": "github"
-      }
-    },
     "root": {
       "inputs": {
         "holonix": "holonix",
@@ -684,7 +341,7 @@
           "holonix",
           "nixpkgs"
         ],
-        "versions": "versions_2"
+        "versions": "versions"
       }
     },
     "rust-overlay": {
@@ -716,25 +373,18 @@
     },
     "rust-overlay_2": {
       "inputs": {
-        "flake-utils": [
-          "holonix",
-          "holochain",
-          "crane",
-          "flake-utils"
-        ],
+        "flake-utils": "flake-utils_2",
         "nixpkgs": [
           "holonix",
-          "holochain",
-          "crane",
           "nixpkgs"
         ]
       },
       "locked": {
-        "lastModified": 1675391458,
-        "narHash": "sha256-ukDKZw922BnK5ohL9LhwtaDAdCsJL7L6ScNEyF1lO9w=",
+        "lastModified": 1688610886,
+        "narHash": "sha256-Ir5FaBvhBtZ5OGZ3g9rgy4twUcEnyuGEz4QLmxAn9FE=",
         "owner": "oxalica",
         "repo": "rust-overlay",
-        "rev": "383a4acfd11d778d5c2efcf28376cbd845eeaedf",
+        "rev": "358d7155300cd64357f9afd14aa3383c2323e5fc",
         "type": "github"
       },
       "original": {
@@ -743,77 +393,7 @@
         "type": "github"
       }
     },
-    "rust-overlay_3": {
-      "inputs": {
-        "flake-utils": "flake-utils_3",
-        "nixpkgs": [
-          "holonix",
-          "holochain",
-          "nixpkgs"
-        ]
-      },
-      "locked": {
-        "lastModified": 1687833260,
-        "narHash": "sha256-1AC7fV+u2C6uGn+t36W6XuE3Bfg/ZXMkr/yPogdtnVg=",
-        "owner": "oxalica",
-        "repo": "rust-overlay",
-        "rev": "8af5d21ba69012d1cafaea3da40ac902e744a369",
-        "type": "github"
-      },
-      "original": {
-        "owner": "oxalica",
-        "repo": "rust-overlay",
-        "type": "github"
-      }
-    },
-    "rust-overlay_4": {
-      "inputs": {
-        "flake-utils": "flake-utils_4",
-        "nixpkgs": [
-          "holonix",
-          "nixpkgs"
-        ]
-      },
-      "locked": {
-<<<<<<< HEAD
-        "lastModified": 1687746941,
-        "narHash": "sha256-wsSRCmPQ1+uXsDNnEH2mN4ZVtHHpfavA4FrQnCb5A44=",
-        "owner": "oxalica",
-        "repo": "rust-overlay",
-        "rev": "b91d162355e88de89b379f3d6a459ade92704474",
-=======
-        "lastModified": 1688092301,
-        "narHash": "sha256-NTgT955DzXWVjHsuBn1t2K0x4hUghY7uE1jG2nGL5R4=",
-        "owner": "oxalica",
-        "repo": "rust-overlay",
-        "rev": "4c31223801dd0f28ac15d60f2e5ddbd4d51ce17a",
->>>>>>> 7a58bcf4
-        "type": "github"
-      },
-      "original": {
-        "owner": "oxalica",
-        "repo": "rust-overlay",
-        "type": "github"
-      }
-    },
     "scaffolding": {
-      "flake": false,
-      "locked": {
-        "lastModified": 1686617155,
-        "narHash": "sha256-ZeWnh27JNb/abu/ii8e3u4DHns49MOFMNXGPGFPqS0k=",
-        "owner": "holochain",
-        "repo": "scaffolding",
-        "rev": "861397c975542306be6d8529e5c6bdb21c7ba6a6",
-        "type": "github"
-      },
-      "original": {
-        "owner": "holochain",
-        "ref": "holochain-0.1",
-        "repo": "scaffolding",
-        "type": "github"
-      }
-    },
-    "scaffolding_2": {
       "flake": false,
       "locked": {
         "lastModified": 1683890859,
@@ -845,67 +425,24 @@
         "type": "github"
       }
     },
-    "systems_2": {
-      "locked": {
-        "lastModified": 1681028828,
-        "narHash": "sha256-Vy1rq5AaRuLzOxct8nz4T6wlgyUR7zLU309k9mBC768=",
-        "owner": "nix-systems",
-        "repo": "default",
-        "rev": "da67096a3b9bf56a91d16901293e51ba5b49a27e",
-        "type": "github"
-      },
-      "original": {
-        "owner": "nix-systems",
-        "repo": "default",
-        "type": "github"
-      }
-    },
     "versions": {
       "inputs": {
-        "holochain": "holochain_2",
+        "holochain": "holochain",
         "lair": "lair",
         "launcher": "launcher",
         "scaffolding": "scaffolding"
       },
       "locked": {
-        "lastModified": 1686618210,
-        "narHash": "sha256-lXY9ob0WAekcoEgWcFL3cJiPkwoKlsR2OMqG0S3vXzA=",
-        "path": "./versions/0_1",
-        "type": "path"
-      },
-      "original": {
-        "dir": "versions/0_1",
-        "owner": "holochain",
-        "repo": "holochain",
-        "type": "github"
-      }
-    },
-    "versions_2": {
-      "inputs": {
-        "holochain": "holochain_3",
-        "lair": "lair_2",
-        "launcher": "launcher_2",
-        "scaffolding": "scaffolding_2"
-      },
-      "locked": {
-        "dir": "versions/0_2",
-<<<<<<< HEAD
-        "lastModified": 1687788896,
-        "narHash": "sha256-epc44Ke+NNxSVn+1L0K/n1KyZbl11bolrUi7jqahLmk=",
-        "owner": "holochain",
-        "repo": "holochain",
-        "rev": "a41be527d1720c3766d5b2e974610a17f7e08c70",
-=======
-        "lastModified": 1688106293,
-        "narHash": "sha256-JWgy8r+x0gY5N7gZslHl5sc371EXKGbsmOUvTUVXKU8=",
-        "owner": "holochain",
-        "repo": "holochain",
-        "rev": "aa71951e17c32a32d4e5a7a700ceb9532709d0bf",
->>>>>>> 7a58bcf4
-        "type": "github"
-      },
-      "original": {
-        "dir": "versions/0_2",
+        "dir": "versions/weekly",
+        "lastModified": 1688654046,
+        "narHash": "sha256-wNIEihlRm5vVNLubfbydENp1m08UUiRsWzSHRF1PHVU=",
+        "owner": "holochain",
+        "repo": "holochain",
+        "rev": "05d350d45bd7828d238dec39819c66b3c44b3207",
+        "type": "github"
+      },
+      "original": {
+        "dir": "versions/weekly",
         "owner": "holochain",
         "repo": "holochain",
         "type": "github"

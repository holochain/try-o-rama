--- conflicted
+++ resolved
@@ -6,10 +6,6 @@
   CellProvisioningStrategy,
   CloneId,
   EntryHash,
-<<<<<<< HEAD
-  AppSignal,
-=======
->>>>>>> f94c472f
   SignalType,
 } from "@holochain/client";
 import assert from "node:assert";

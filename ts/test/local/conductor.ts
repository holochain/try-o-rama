--- conflicted
+++ resolved
@@ -206,15 +206,8 @@
 
 test("Local Conductor - Get a convenience function for zome calls", async (t) => {
   const conductor = await createConductor();
-<<<<<<< HEAD
-  const [aliceHapps] = await conductor.installAgentsHapps([
-    [{ path: FIXTURE_DNA_URL.pathname }],
-  ]);
-  const crudZomeCall = getZomeCaller(aliceHapps.cells[0], "crud");
-  t.equal(typeof crudZomeCall, "function", "getZomeCaller returns a function");
-=======
   const [aliceHapps] = await conductor.installAgentsHapps({
-    agentsDnas: [[{ path: FIXTURE_DNA_URL.pathname }]],
+    agentsDnas: [{ dnas: [{ source: { path: FIXTURE_DNA_URL.pathname } }] }],
   });
   const coordinatorZomeCall = getZomeCaller(aliceHapps.cells[0], "coordinator");
   t.equal(
@@ -222,7 +215,6 @@
     "function",
     "getZomeCaller returns a function"
   );
->>>>>>> 5738134c
 
   const entryHeaderHash: ActionHash = await coordinatorZomeCall(
     "create",

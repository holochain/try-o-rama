--- conflicted
+++ resolved
@@ -96,18 +96,11 @@
     .adminWs()
     .enableApp({ installed_app_id: app.installed_app_id });
   const port = await conductor.attachAppInterface();
-<<<<<<< HEAD
-  const appWs = await conductor.connectAppWs(port);
-  const appInfo = await appWs.appInfo({
-    installed_app_id: app.installed_app_id,
-  });
-=======
   const issued = await conductor
     .adminWs()
     .issueAppAuthenticationToken({ installed_app_id: app.installed_app_id });
   const appWs = await conductor.connectAppWs(issued.token, port);
   const appInfo = await appWs.appInfo();
->>>>>>> f2a2e7f0
   assert(appInfo);
   t.deepEqual(appInfo.status, { running: null });
   await conductor.shutDown();

import {
  ActionHash,
  AppBundleSource,
  Signal,
  SignalCb,
  AppWebsocket,
  EntryHash,
<<<<<<< HEAD
  AppSignal,
=======
>>>>>>> f94c472f
  SignalType,
} from "@holochain/client";
import assert from "node:assert/strict";
import test from "tape-promise/tape.js";
import { getZomeCaller } from "../../src";
import { Scenario, runScenario } from "../../src";
import { FIXTURE_HAPP_URL } from "../fixture";
import { dhtSync } from "../../src";
import { PreflightResponse } from "@holochain/client/lib/lib";

const TEST_ZOME_NAME = "coordinator";

test("Local Scenario - runScenario - Install hApp bundle and access cells through role ids", async (t) => {
  await runScenario(async (scenario: Scenario) => {
    const alice = await scenario.addPlayerWithApp({
      path: FIXTURE_HAPP_URL.pathname,
    });
    t.ok(alice.namedCells.get("test"));
  });
});

test("Local Scenario - runScenario - Catch error when calling non-existent zome", async (t) => {
  await runScenario(async (scenario: Scenario) => {
    const alice = await scenario.addPlayerWithApp({
      path: FIXTURE_HAPP_URL.pathname,
    });

    await t.rejects(
      alice.cells[0].callZome<EntryHash>({
        zome_name: "NOZOME",
        fn_name: "create",
      })
    );
  });
});

test("Local Scenario - runScenario - Catch error when attaching a protected port", async (t) => {
  await runScenario(async (scenario: Scenario) => {
    const alice = await scenario.addPlayerWithApp({
      path: FIXTURE_HAPP_URL.pathname,
    });

    await t.rejects(
      alice.conductor.attachAppInterface({ port: 300, allowed_origins: "*" })
    );
  });
});

test("Local Scenario - runScenario - Catch error when calling a zome of an undefined cell", async (t) => {
  await runScenario(async (scenario: Scenario) => {
    const alice = await scenario.addPlayerWithApp({
      path: FIXTURE_HAPP_URL.pathname,
    });

    t.throws(() => alice.cells[2].callZome({ zome_name: "", fn_name: "" }));
  });
});

test("Local Scenario - runScenario - Catch error that occurs in a signal handler", async (t) => {
  await runScenario(async (scenario: Scenario) => {
    let signalHandlerAlice: SignalCb | undefined;
    const signalReceivedAlice = new Promise<Signal>((_, reject) => {
      signalHandlerAlice = () => {
        reject();
      };
    });

    const alice = await scenario.addPlayerWithApp({
      path: FIXTURE_HAPP_URL.pathname,
    });
    assert(signalHandlerAlice);
    assert("on" in alice.appWs);
    alice.appWs.on("signal", signalHandlerAlice);

    const signalAlice = { value: "hello alice" };
    alice.cells[0].callZome({
      zome_name: TEST_ZOME_NAME,
      fn_name: "signal_loopback",
      payload: signalAlice,
    });

    await t.rejects(signalReceivedAlice);
  });
});

test("Local Scenario - Install hApp bundle and access cell by role name", async (t) => {
  const scenario = new Scenario();

  const alice = await scenario.addPlayerWithApp({
    path: FIXTURE_HAPP_URL.pathname,
  });
  t.ok(alice.namedCells.get("test"));
  await scenario.cleanUp();
});

test("Local Scenario - Add players with hApp bundles", async (t) => {
  const scenario = new Scenario();
  t.ok(scenario.networkSeed);
  const [alice, bob] = await scenario.addPlayersWithApps([
    { appBundleSource: { path: FIXTURE_HAPP_URL.pathname } },
    { appBundleSource: { path: FIXTURE_HAPP_URL.pathname } },
  ]);
  t.ok(alice.namedCells.get("test"));
  t.ok(bob.namedCells.get("test"));

  await scenario.cleanUp();
});

test("Local Scenario - Create and read an entry, 2 conductors", async (t) => {
  // The wrapper takes care of creating a scenario and shutting down or deleting
  // all conductors involved in the test scenario.
  await runScenario(async (scenario) => {
    // Construct proper paths for a hApp file created by the `hc app pack` command.
    const appBundleSource: AppBundleSource = {
      path: FIXTURE_HAPP_URL.pathname,
    };

    // Add 2 players with the test hApp to the Scenario. The returned players
    // can be destructured.
    const [alice, bob] = await scenario.addPlayersWithApps([
      { appBundleSource },
      { appBundleSource },
    ]);

    // Content to be passed to the zome function that create an entry,
    const content = "Hello Tryorama";

    // The cells of the installed hApp are returned in the same order as the DNAs
    // in the app manifest.
    const createEntryHash = await alice.cells[0].callZome<EntryHash>({
      zome_name: TEST_ZOME_NAME,
      fn_name: "create",
      payload: content,
    });

    // Wait for the created entry to be propagated to the other player.
    await dhtSync([alice, bob], alice.cells[0].cell_id[0]);

    // Using the same cell and zome as before, the second player reads the
    // created entry.
    const readContent = await bob.cells[0].callZome<typeof content>({
      zome_name: TEST_ZOME_NAME,
      fn_name: "read",
      payload: createEntryHash,
    });
    t.equal(readContent, content);
  });
});

test("Local Scenario - Conductor maintains data after shutdown and restart", async (t) => {
  const scenario = new Scenario();
  const appBundleSource: AppBundleSource = { path: FIXTURE_HAPP_URL.pathname };
  const [alice, bob] = await scenario.addPlayersWithApps([
    { appBundleSource },
    { appBundleSource },
  ]);
  // Get shortcut functions to call a specific zome of a specific agent
  const aliceCaller = getZomeCaller(alice.cells[0], TEST_ZOME_NAME);
  const bobCaller = getZomeCaller(bob.cells[0], TEST_ZOME_NAME);

  const content = "Before shutdown";
  // Use the curried function to call alice's coordinator zome
  const createEntryHash = await aliceCaller<EntryHash>("create", content);

  await dhtSync([alice, bob], alice.cells[0].cell_id[0]);

  const readContent = await bobCaller<typeof content>("read", createEntryHash);
  t.equal(readContent, content);

  await bob.conductor.shutDown();
  t.throws(bob.conductor.adminWs);

  await bob.conductor.startUp();
  const [appInterfaceInfo] = await bob.conductor.adminWs().listAppInterfaces();
  const issuedBob = await bob.conductor
    .adminWs()
    .issueAppAuthenticationToken({ installed_app_id: bob.appId });
  bob.appWs = await bob.conductor.connectAppWs(
    issuedBob.token,
    appInterfaceInfo.port
  );
  const readContentAfterRestart: typeof content = await bob.appWs.callZome({
    cell_id: bob.cells[0].cell_id,
    zome_name: TEST_ZOME_NAME,
    fn_name: "read",
    payload: createEntryHash,
  });
  t.equal(readContentAfterRestart, content);

  await scenario.cleanUp();
});

test("Local Scenario - Receive signals with 2 conductors", async (t) => {
  const scenario = new Scenario();

  let signalHandlerAlice: SignalCb | undefined;
  const signalReceivedAlice = new Promise<Signal>((resolve) => {
    signalHandlerAlice = (signal: Signal) => {
      assert(SignalType.App in signal);
      resolve(signal[SignalType.App]);
    };
  });

  let signalHandlerBob: SignalCb | undefined;
  const signalReceivedBob = new Promise<Signal>((resolve) => {
    signalHandlerBob = (signal: Signal) => {
      assert(SignalType.App in signal);
      resolve(signal[SignalType.App]);
    };
  });

  const appBundleSource: AppBundleSource = { path: FIXTURE_HAPP_URL.pathname };
  const [alice, bob] = await scenario.addPlayersWithApps([
    { appBundleSource },
    { appBundleSource },
  ]);
  assert(signalHandlerAlice);
  assert("on" in alice.appWs);
  alice.appWs.on("signal", signalHandlerAlice);
  assert(signalHandlerBob);
  assert("on" in bob.appWs);
  bob.appWs.on("signal", signalHandlerBob);

  const signalAlice = { value: "hello alice" };
  alice.cells[0].callZome({
    zome_name: TEST_ZOME_NAME,
    fn_name: "signal_loopback",
    payload: signalAlice,
  });
  const signalBob = { value: "hello bob" };
  bob.cells[0].callZome({
    zome_name: TEST_ZOME_NAME,
    fn_name: "signal_loopback",
    payload: signalBob,
  });

  const [actualSignalAlice, actualSignalBob] = await Promise.all([
    signalReceivedAlice,
    signalReceivedBob,
  ]);
  t.deepEqual(actualSignalAlice.payload, signalAlice);
  t.deepEqual(actualSignalBob.payload, signalBob);

  await scenario.cleanUp();
});

test("Local Scenario - pauseUntilDhtEqual - Create multiple entries, read the last, 2 conductors", async (t) => {
  const scenario = new Scenario();

  const appBundleSource: AppBundleSource = { path: FIXTURE_HAPP_URL.pathname };
  const [alice, bob] = await scenario.addPlayersWithApps([
    { appBundleSource },
    { appBundleSource },
  ]);

  // Alice creates 10 entries
  let lastCreatedHash;
  let lastCreatedContent;
  for (let i = 0; i < 10; i++) {
    lastCreatedContent = `Hi dare ${i}`;
    lastCreatedHash = await alice.cells[0].callZome<EntryHash>({
      zome_name: TEST_ZOME_NAME,
      fn_name: "create",
      payload: lastCreatedContent,
    });
  }

  await dhtSync([alice, bob], alice.cells[0].cell_id[0]);

  // Bob gets the last created entry
  const readContent = await bob.cells[0].callZome<string>({
    zome_name: TEST_ZOME_NAME,
    fn_name: "read",
    payload: lastCreatedHash,
  });
  t.equal(readContent, lastCreatedContent);

  await scenario.cleanUp();
});

test("Local Scenario - runScenario - call zome by role name", async (t) => {
  await runScenario(async (scenario: Scenario) => {
    const alice = await scenario.addPlayerWithApp({
      path: FIXTURE_HAPP_URL.pathname,
    });

    const result = (await alice.appWs.callZome({
      role_name: "test",
      zome_name: "coordinator",
      fn_name: "create",
      payload: "hello",
    })) as ActionHash;

    t.ok(result);
  });
});

test("Local Scenario - countersigning", async (t) => {
  await runScenario(async (scenario: Scenario) => {
    const appBundleSource: AppBundleSource = {
      path: FIXTURE_HAPP_URL.pathname,
    };
    const [alice, bob] = await scenario.addPlayersWithApps([
      { appBundleSource },
      { appBundleSource },
    ]);

    const result = new Promise<Signal>((resolve, reject) => {
      const timeout = setTimeout(
        () => reject("timeout waiting for signal"),
        60000
      );
      (alice.appWs as AppWebsocket).on("signal", (signal) => {
        clearTimeout(timeout);
        resolve(signal);
      });
    });

    // Make sure init has been called
    await alice.appWs.callZome({
      role_name: "test",
      zome_name: "coordinator",
      fn_name: "create",
      payload: "hello",
    });

    await bob.appWs.callZome({
      role_name: "test",
      zome_name: "coordinator",
      fn_name: "create",
      payload: "hello",
    });

    const response1: PreflightResponse = await alice.appWs.callZome({
      role_name: "test",
      zome_name: "coordinator",
      fn_name: "create_two_party_countersigning_session",
      payload: bob.agentPubKey,
    });

    const response2: PreflightResponse = await bob.appWs.callZome({
      role_name: "test",
      zome_name: "coordinator",
      fn_name: "accept_two_party",
      payload: response1.request,
    });

    await alice.appWs.callZome({
      role_name: "test",
      zome_name: "coordinator",
      fn_name: "commit_two_party",
      payload: [response1, response2],
    });

    await bob.appWs.callZome({
      role_name: "test",
      zome_name: "coordinator",
      fn_name: "commit_two_party",
      payload: [response1, response2],
    });

    const completionSignal = await result;
    assert(SignalType.System in completionSignal);
    const systemSignal = completionSignal[SignalType.System];
    t.assert("SuccessfulCountersigning" in systemSignal);
  });
});<|MERGE_RESOLUTION|>--- conflicted
+++ resolved
@@ -5,10 +5,6 @@
   SignalCb,
   AppWebsocket,
   EntryHash,
-<<<<<<< HEAD
-  AppSignal,
-=======
->>>>>>> f94c472f
   SignalType,
 } from "@holochain/client";
 import assert from "node:assert/strict";

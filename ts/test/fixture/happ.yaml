---
manifest_version: "1"
name: entry-happ
description: ""
roles:
  - id: test
    provisioning:
      strategy: create
      deferred: false
    dna:
      bundled: ./entry.dna
<<<<<<< HEAD
      properties: ~
      network_seed: ~
=======
>>>>>>> 4a32d01b
      version: ~
      clone_limit: 0<|MERGE_RESOLUTION|>--- conflicted
+++ resolved
@@ -9,10 +9,5 @@
       deferred: false
     dna:
       bundled: ./entry.dna
-<<<<<<< HEAD
-      properties: ~
-      network_seed: ~
-=======
->>>>>>> 4a32d01b
       version: ~
       clone_limit: 0
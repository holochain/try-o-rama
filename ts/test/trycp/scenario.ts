<<<<<<< HEAD
import { Signal, SignalCb, EntryHash } from "@holochain/client";
=======
import { Signal, SignalCb, EntryHash, SignalType } from "@holochain/client";
>>>>>>> f94c472f
import { URL } from "node:url";
import test from "tape-promise/tape.js";
import { runLocalServices } from "../../src/common.js";
import { TryCpScenario } from "../../src/trycp/conductor/scenario.js";
import {
  TRYCP_SERVER_HOST,
  TRYCP_SERVER_PORT,
  TryCpServer,
  stopAllTryCpServers,
} from "../../src/trycp/trycp-server.js";
import { dhtSync } from "../../src/util.js";
import { FIXTURE_HAPP_URL } from "../fixture/index.js";

const SERVER_URL = new URL(`ws://${TRYCP_SERVER_HOST}:${TRYCP_SERVER_PORT}`);

test("TryCP Scenario - create a conductor", async (t) => {
  const tryCpServer = await TryCpServer.start();

  const scenario = new TryCpScenario();
  ({
    servicesProcess: scenario.servicesProcess,
    signalingServerUrl: scenario.signalingServerUrl,
  } = await runLocalServices());
  const client = await scenario.addClient(SERVER_URL);
  t.ok(client, "client set up");

  const conductor = await client.addConductor();
  t.ok(conductor.adminWs(), "conductor set up");

  await scenario.cleanUp();
  await tryCpServer.stop();
});

test("TryCP Scenario - install a hApp to 1 conductor with 1 agent", async (t) => {
  const tryCpServer = await TryCpServer.start();

  const scenario = new TryCpScenario();
  ({
    servicesProcess: scenario.servicesProcess,
    signalingServerUrl: scenario.signalingServerUrl,
  } = await runLocalServices());
  const client = await scenario.addClient(SERVER_URL);
  t.ok(client, "client set up");

  const alice = await scenario.addPlayerWithApp(client, {
    path: FIXTURE_HAPP_URL.pathname,
  });
  t.ok(alice.conductor, "player alice is associated with a conductor");
  t.equal(
    alice.conductor.tryCpClient,
    client,
    "player alice's conductor is associated with the right client"
  );

  await scenario.cleanUp();
  await tryCpServer.stop();
});

test("TryCP Scenario - install a hApp to 2 conductors with 1 agent each", async (t) => {
  const serverPort1 = TRYCP_SERVER_PORT;
  const serverPort2 = TRYCP_SERVER_PORT + 1;
  const serverUrl1 = new URL(`ws://${TRYCP_SERVER_HOST}:${serverPort1}`);
  const serverUrl2 = new URL(`ws://${TRYCP_SERVER_HOST}:${serverPort2}`);
  const tryCpServer1 = await TryCpServer.start(serverPort1);
  const tryCpServer2 = await TryCpServer.start(serverPort2);

  const scenario = new TryCpScenario();
  ({
    servicesProcess: scenario.servicesProcess,
    signalingServerUrl: scenario.signalingServerUrl,
  } = await runLocalServices());
  const client1 = await scenario.addClient(serverUrl1);
  const client2 = await scenario.addClient(serverUrl2);
  t.ok(client1, "client 1 set up");
  t.ok(client2, "client 2 set up");

  const alice = await scenario.addPlayerWithApp(client1, {
    path: FIXTURE_HAPP_URL.pathname,
  });
  t.equal(
    alice.conductor.tryCpClient,
    client1,
    "player alice's conductor is associated with client 1"
  );
  t.ok(
    client1.conductors.find((conductor) => conductor === alice.conductor),
    "client 1 conductors includes alice's conductor"
  );

  const bob = await scenario.addPlayerWithApp(client2, {
    path: FIXTURE_HAPP_URL.pathname,
  });
  t.equal(
    bob.conductor.tryCpClient,
    client2,
    "player bob's conductor is associated with client 2"
  );
  t.ok(
    client2.conductors.find((conductor) => conductor === bob.conductor),
    "client 2 conductors includes bob's conductor"
  );

  await scenario.cleanUp();
  await tryCpServer1.stop();
  await tryCpServer2.stop();
});

test("TryCP Scenario - list everything", async (t) => {
  const tryCpServer = await TryCpServer.start();

  const scenario = new TryCpScenario();
  ({
    servicesProcess: scenario.servicesProcess,
    signalingServerUrl: scenario.signalingServerUrl,
  } = await runLocalServices());
  const client = await scenario.addClient(SERVER_URL);

  const alice = await scenario.addPlayerWithApp(client, {
    path: FIXTURE_HAPP_URL.pathname,
  });

  const listedApps = await alice.conductor.adminWs().listApps({});
  t.equal(listedApps.length, 1, "alice's conductor lists 1 installed app");

  const listedAppInterfaces = await alice.conductor
    .adminWs()
    .listAppInterfaces();
  t.equal(
    listedAppInterfaces.length,
    1,
    "alice's conductor lists 1 app interface"
  );

  const listCellIds = await alice.conductor.adminWs().listCellIds();
  t.equal(listCellIds.length, 1, "alice's conductor lists 1 cell id");

  const listedDnas = await alice.conductor.adminWs().listDnas();
  t.equal(listedDnas.length, 1, "alice's conductor lists 1 DNA");

  await scenario.cleanUp();
  await tryCpServer.stop();
});

test("TryCP Scenario - receive signals with 2 conductors", async (t) => {
  const tryCpServer = await TryCpServer.start();

  const scenario = new TryCpScenario();
  ({
    servicesProcess: scenario.servicesProcess,
    signalingServerUrl: scenario.signalingServerUrl,
  } = await runLocalServices());
  const client = await scenario.addClient(SERVER_URL);

  let signalHandlerAlice: SignalCb | undefined;
  const signalReceivedAlice = new Promise<Signal>((resolve) => {
    signalHandlerAlice = (signal) => {
      resolve(signal);
    };
  });
  let signalHandlerBob: SignalCb | undefined;
  const signalReceivedBob = new Promise<Signal>((resolve) => {
    signalHandlerBob = (signal) => {
      resolve(signal);
    };
  });
  const [alice, bob] = await scenario.addPlayersWithApps(client, [
    {
      appBundleSource: { path: FIXTURE_HAPP_URL.pathname },
      options: { signalHandler: signalHandlerAlice },
    },
    {
      appBundleSource: { path: FIXTURE_HAPP_URL.pathname },
      options: { signalHandler: signalHandlerBob },
    },
  ]);

  const signalAlice = { value: "hello alice" };
  alice.cells[0].callZome({
    zome_name: "coordinator",
    fn_name: "signal_loopback",
    payload: signalAlice,
  });
  const signalBob = { value: "hello bob" };
  bob.cells[0].callZome({
    zome_name: "coordinator",
    fn_name: "signal_loopback",
    payload: signalBob,
  });

  const [actualSignalAlice, actualSignalBob] = await Promise.all([
    signalReceivedAlice,
    signalReceivedBob,
  ]);

  t.deepEqual(
    actualSignalAlice[SignalType.App].payload,
    signalAlice,
    "received alice's signal"
  );

  t.deepEqual(
    actualSignalBob[SignalType.App].payload,
    signalBob,
    "received bob's signal"
  );

  await scenario.cleanUp();
  await tryCpServer.stop();
});

test("TryCp Scenario - create and read an entry, 2 conductors", async (t) => {
  const tryCpServer = await TryCpServer.start();

  const scenario = new TryCpScenario();
  ({
    servicesProcess: scenario.servicesProcess,
    bootstrapServerUrl: scenario.bootstrapServerUrl,
    signalingServerUrl: scenario.signalingServerUrl,
  } = await runLocalServices());
  const client = await scenario.addClient(SERVER_URL);

  const [alice, bob] = await scenario.addPlayersWithApps(client, [
    { appBundleSource: { path: FIXTURE_HAPP_URL.pathname } },
    { appBundleSource: { path: FIXTURE_HAPP_URL.pathname } },
  ]);

  const content = "Hi dare";
  const createEntryHash = await alice.cells[0].callZome<EntryHash>({
    zome_name: "coordinator",
    fn_name: "create",
    payload: content,
  });

  await scenario.shareAllAgents();
  await dhtSync([alice, bob], alice.cells[0].cell_id[0]);

  const readContent = await bob.cells[0].callZome<typeof content>({
    zome_name: "coordinator",
    fn_name: "read",
    payload: createEntryHash,
  });
  t.equal(readContent, content);

  await scenario.cleanUp();
  await tryCpServer.stop();
});

test("TryCP Scenario - conductor maintains data after shutdown and restart", async (t) => {
  const tryCpServer = await TryCpServer.start();

  const scenario = new TryCpScenario();
  ({
    servicesProcess: scenario.servicesProcess,
    bootstrapServerUrl: scenario.bootstrapServerUrl,
    signalingServerUrl: scenario.signalingServerUrl,
  } = await runLocalServices());
  const client = await scenario.addClient(SERVER_URL);

  const [alice, bob] = await scenario.addPlayersWithApps(client, [
    { appBundleSource: { path: FIXTURE_HAPP_URL.pathname } },
    { appBundleSource: { path: FIXTURE_HAPP_URL.pathname } },
  ]);
  await scenario.shareAllAgents();

  const content = "Before shutdown";
  const createEntryHash = await alice.cells[0].callZome<EntryHash>({
    zome_name: "coordinator",
    fn_name: "create",
    payload: content,
  });
  await dhtSync([alice, bob], alice.cells[0].cell_id[0]);
  const readContent = await bob.cells[0].callZome<typeof content>({
    zome_name: "coordinator",
    fn_name: "read",
    payload: createEntryHash,
  });
  t.equal(
    readContent,
    content,
    "entry content read successfully before shutdown"
  );

  const [appInterfacePort] = await bob.conductor.adminWs().listAppInterfaces();
  await bob.conductor.disconnectAppInterface(appInterfacePort.port);
  await bob.conductor.shutDown();
  await t.rejects(
    bob.conductor.adminWs().generateAgentPubKey,
    "conductor cannot be reached after shutdown"
  );

  await bob.conductor.startUp({});
  const issued = await bob.conductor
    .adminWs()
    .issueAppAuthenticationToken({ installed_app_id: bob.appId });
  await bob.conductor.connectAppInterface(issued.token, appInterfacePort.port);
  const readContentAfterRestart = await bob.cells[0].callZome<typeof content>({
    zome_name: "coordinator",
    fn_name: "read",
    payload: createEntryHash,
  });
  t.equal(
    readContentAfterRestart,
    content,
    "entry content read successfully after restart"
  );

  await scenario.cleanUp();
  await tryCpServer.stop();
});

test("TryCP Scenario - connect to multiple clients by passing a list of URLs", async (t) => {
  const numberOfServers = 2;
  const tryCpServers: TryCpServer[] = [];
  const serverUrls: URL[] = [];

  for (let i = 0; i < numberOfServers; i++) {
    const serverPort = TRYCP_SERVER_PORT + i;
    const serverUrl = new URL(`ws://${TRYCP_SERVER_HOST}:${serverPort}`);
    const tryCpServer = await TryCpServer.start(serverPort);
    tryCpServers.push(tryCpServer);
    serverUrls.push(serverUrl);
  }

  const scenario = new TryCpScenario();
  ({
    servicesProcess: scenario.servicesProcess,
    signalingServerUrl: scenario.signalingServerUrl,
  } = await runLocalServices());
  await scenario.addClientsPlayers(serverUrls, {
    app: { path: FIXTURE_HAPP_URL.pathname },
  });
  t.ok(
    scenario.clients.length === numberOfServers,
    "scenario has expected number of clients"
  );

  for (const [index, client] of scenario.clients.entries()) {
    const PING_MESSAGE = "pingpong";
    const pong = (await client.ping(PING_MESSAGE)).toString();
    t.equal(pong, PING_MESSAGE, `client ${index + 1} is running`);
  }

  await scenario.cleanUp();
  await stopAllTryCpServers(tryCpServers);
});

test("TryCP Scenario - create multiple agents for multiple conductors for multiple clients", async (t) => {
  const numberOfServers = 2;
  const numberOfConductorsPerClient = 2;
  const numberOfAgentsPerConductor = 3;
  const tryCpServers: TryCpServer[] = [];
  const serverUrls: URL[] = [];

  for (let i = 0; i < numberOfServers; i++) {
    const serverPort = TRYCP_SERVER_PORT + i;
    const serverUrl = new URL(`ws://${TRYCP_SERVER_HOST}:${serverPort}`);
    const tryCpServer = await TryCpServer.start(serverPort);
    tryCpServers.push(tryCpServer);
    serverUrls.push(serverUrl);
  }

  const scenario = new TryCpScenario();
  ({
    servicesProcess: scenario.servicesProcess,
    bootstrapServerUrl: scenario.bootstrapServerUrl,
    signalingServerUrl: scenario.signalingServerUrl,
  } = await runLocalServices());
  const clientsPlayers = await scenario.addClientsPlayers(serverUrls, {
    numberOfConductorsPerClient,
    numberOfAgentsPerConductor,
    app: { path: FIXTURE_HAPP_URL.pathname },
  });

  clientsPlayers.forEach((clientPlayers, i) =>
    t.equal(
      clientPlayers.players.length,
      numberOfConductorsPerClient * numberOfAgentsPerConductor,
      `client ${i + 1} has expected number of players`
    )
  );

  await scenario.shareAllAgents();

  // Testing if agents that are installed on two different tryCP servers are able to communicate with each other
  const alice = clientsPlayers[0].players[0];
  const bob = clientsPlayers[1].players[0];

  const content = "test-content";
  const createEntryHash = await alice.cells[0].callZome<EntryHash>({
    zome_name: "coordinator",
    fn_name: "create",
    payload: content,
  });
  await dhtSync([alice, bob], alice.cells[0].cell_id[0]);
  const readContent = await bob.cells[0].callZome<typeof content>({
    zome_name: "coordinator",
    fn_name: "read",
    payload: createEntryHash,
  });
  t.equal(
    readContent,
    content,
    "entry content read successfully across trycp servers"
  );
  await scenario.cleanUp();
  await stopAllTryCpServers(tryCpServers);
});<|MERGE_RESOLUTION|>--- conflicted
+++ resolved
@@ -1,8 +1,4 @@
-<<<<<<< HEAD
-import { Signal, SignalCb, EntryHash } from "@holochain/client";
-=======
 import { Signal, SignalCb, EntryHash, SignalType } from "@holochain/client";
->>>>>>> f94c472f
 import { URL } from "node:url";
 import test from "tape-promise/tape.js";
 import { runLocalServices } from "../../src/common.js";

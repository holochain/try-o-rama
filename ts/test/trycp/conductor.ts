import { AppSignal, DnaSource, EntryHash } from "@holochain/client";
import { Buffer } from "node:buffer";
import { URL } from "node:url";
import test from "tape-promise/tape.js";
import { addAllAgentsToAllConductors } from "../../src/common.js";
import { Dna, TryCpClient } from "../../src/index.js";
import {
  createTryCpConductor,
  TryCpConductorOptions,
} from "../../src/trycp/conductor/index.js";
import {
  TryCpServer,
  TRYCP_SERVER_HOST,
  TRYCP_SERVER_PORT,
} from "../../src/trycp/trycp-server.js";
import { TRYCP_SUCCESS_RESPONSE } from "../../src/trycp/types.js";
import { pause } from "../../src/util.js";
import { FIXTURE_DNA_URL, FIXTURE_HAPP_URL } from "../fixture/index.js";

const SERVER_URL = new URL(`ws://${TRYCP_SERVER_HOST}:${TRYCP_SERVER_PORT}`);
const LOCAL_TEST_PARTIAL_CONFIG = `signing_service_uri: ~
encryption_service_uri: ~
decryption_service_uri: ~
dpki: ~
network:
  transport_pool:
    - type: quic
  network_type: quic_mdns`;

const createTestConductor = (
  client: TryCpClient,
  options?: TryCpConductorOptions
) =>
  createTryCpConductor(client, {
    partialConfig: LOCAL_TEST_PARTIAL_CONFIG,
    ...options,
  });

test("TryCP Conductor - stop and restart a conductor", async (t) => {
  const localTryCpServer = await TryCpServer.start();
<<<<<<< HEAD
  const client = await TryCpClient.create(SERVER_URL);
  const conductor = await createTestConductor(client);
=======
  const conductor = await createTestTryCpConductor({ timeout: 60000 });
>>>>>>> 5738134c

  const agentPubKeyResponse = await conductor.adminWs().generateAgentPubKey();
  t.ok(agentPubKeyResponse, "agent pub key generated before shutdown");

  await conductor.shutDown();
  await t.rejects(
    conductor.adminWs().generateAgentPubKey,
    "conductor rejects request after shutdown"
  );

  await conductor.startUp({});
  const agentPubKeyResponse2 = await conductor.adminWs().generateAgentPubKey();
  t.ok(agentPubKeyResponse2, "agent pub key generated after restart");

  await client.cleanUp();
  await localTryCpServer.stop();
});

test("TryCP Conductor - provide agent pub keys when installing hApp", async (t) => {
  const localTryCpServer = await TryCpServer.start();
  const client = await TryCpClient.create(SERVER_URL);
  const conductor = await createTestConductor(client);

  const agentPubKey = await conductor.adminWs().generateAgentPubKey();
  t.ok(agentPubKey, "agent pub key generated");

  const [alice] = await conductor.installAgentsHapps({
    agentsDnas: [
      { dnas: [{ source: { path: FIXTURE_DNA_URL.pathname } }], agentPubKey },
    ],
  });
  t.deepEqual(
    alice.agentPubKey,
    agentPubKey,
    "alice's agent pub key matches provided key"
  );

  await client.cleanUp();
  await localTryCpServer.stop();
});

test("TryCP Conductor - install hApp bundle and access cells with role ids", async (t) => {
  const localTryCpServer = await TryCpServer.start();
  const client = await TryCpClient.create(SERVER_URL);
  const conductor = await createTestConductor(client);
  const aliceHapp = await conductor.installHappBundle({
    path: FIXTURE_HAPP_URL.pathname,
  });
  t.ok(aliceHapp.namedCells.get("test"), "named cell can be accessed");

  await client.cleanUp();
  await localTryCpServer.stop();
});

test("TryCP Conductor - install and call a hApp bundle", async (t) => {
  const localTryCpServer = await TryCpServer.start();
  const client = await TryCpClient.create(SERVER_URL);
  const conductor = await createTestConductor(client);
  const installedHappBundle = await conductor.installHappBundle({
    path: FIXTURE_HAPP_URL.pathname,
  });
  t.ok(installedHappBundle.happId, "installed hApp bundle has a hApp id");

  await conductor.adminWs().attachAppInterface();
  await conductor.connectAppInterface();

  const entryContent = "Bye bye, world";
  const createEntryResponse: EntryHash =
    await installedHappBundle.cells[0].callZome({
      zome_name: "coordinator",
      fn_name: "create",
      payload: entryContent,
    });
  t.ok(createEntryResponse, "entry created successfully");
  const readEntryResponse: typeof entryContent =
    await installedHappBundle.cells[0].callZome({
      zome_name: "coordinator",
      fn_name: "read",
      payload: createEntryResponse,
    });
  t.equal(
    readEntryResponse,
    entryContent,
    "read entry content matches created entry content"
  );

  await client.cleanUp();
  await localTryCpServer.stop();
});

test("TryCP Conductor - receive a signal", async (t) => {
  const localTryCpServer = await TryCpServer.start();
  const client = await TryCpClient.create(SERVER_URL, 30000);
  const conductor = await createTestConductor(client);

  const testSignal = { value: "signal" };

  let signalHandler;
  const signalReceived = new Promise<AppSignal>((resolve) => {
    signalHandler = (signal: AppSignal) => {
      resolve(signal);
    };
  });

  const agentPubKey = await conductor.adminWs().generateAgentPubKey();
  const installedAppBundle = await conductor.adminWs().installAppBundle({
    agent_key: agentPubKey,
    membrane_proofs: {},
    path: FIXTURE_HAPP_URL.pathname,
  });
  await conductor.adminWs().attachAppInterface();
  await conductor.connectAppInterface(signalHandler);
  await conductor
    .adminWs()
    .enableApp({ installed_app_id: installedAppBundle.installed_app_id });

  conductor.appWs().callZome({
    cap_secret: null,
    cell_id: installedAppBundle.cell_data[0].cell_id,
    zome_name: "coordinator",
    fn_name: "signal_loopback",
    provenance: agentPubKey,
    payload: testSignal,
  });
  const actualSignal = await signalReceived;
  t.deepEqual(
    actualSignal.data.payload,
    testSignal,
    "received signal matches expected signal"
  );

  await client.cleanUp();
  await localTryCpServer.stop();
});

test("TryCP Conductor - create and read an entry using the entry zome", async (t) => {
  const localTryCpServer = await TryCpServer.start();
  const client = await TryCpClient.create(SERVER_URL);
  const conductor = await createTestConductor(client);

  const relativePath = await conductor.downloadDna(FIXTURE_DNA_URL);
  const dnaHash = await conductor.adminWs().registerDna({ path: relativePath });
  const dnaHashB64 = Buffer.from(dnaHash).toString("base64");
  t.equal(dnaHash.length, 39, "DNA hash is 39 bytes long");
  t.ok(dnaHashB64.startsWith("hC0k"), "DNA hash starts with hC0k");

  const agentPubKey = await conductor.adminWs().generateAgentPubKey();
  const agentPubKeyB64 = Buffer.from(agentPubKey).toString("base64");
  t.equal(agentPubKey.length, 39, "agent pub key is 39 bytes long");
  t.ok(agentPubKeyB64.startsWith("hCAk"), "agent pub key starts with hCAk");

  const appId = "entry-app";
  const installedAppInfo = await conductor.adminWs().installApp({
    installed_app_id: appId,
    agent_key: agentPubKey,
    dnas: [{ hash: dnaHash, role_id: "entry-dna" }],
  });
  const { cell_id } = installedAppInfo.cell_data[0];
  t.ok(
    Buffer.from(cell_id[0]).toString("base64").startsWith("hC0k"),
    "first part of cell id start with hC0k"
  );
  t.ok(
    Buffer.from(cell_id[1]).toString("base64").startsWith("hCAk"),
    "second part of cell id starts with hC0k"
  );

  const enabledAppResponse = await conductor.adminWs().enableApp({
    installed_app_id: appId,
  });
  t.deepEqual(
    enabledAppResponse.app.status,
    { running: null },
    "enabled app response matches 'running'"
  );

  await conductor.adminWs().attachAppInterface();
  const connectAppInterfaceResponse = await conductor.connectAppInterface();
  t.equal(
    connectAppInterfaceResponse,
    TRYCP_SUCCESS_RESPONSE,
    "connected app interface responds with success"
  );

  const entryContent = "test-content";
  const createEntryHash = await conductor.appWs().callZome<EntryHash>({
    cap_secret: null,
    cell_id,
    zome_name: "coordinator",
    fn_name: "create",
    provenance: agentPubKey,
    payload: entryContent,
  });
  const createdEntryHashB64 = Buffer.from(createEntryHash).toString("base64");
  t.equal(createEntryHash.length, 39, "created entry hash is 39 bytes long");
  t.ok(
    createdEntryHashB64.startsWith("hCkk"),
    "created entry hash starts with hCkk"
  );

  const readEntryResponse = await conductor
    .appWs()
    .callZome<typeof entryContent>({
      cap_secret: null,
      cell_id,
      zome_name: "coordinator",
      fn_name: "read",
      provenance: agentPubKey,
      payload: createEntryHash,
    });
  t.equal(
    readEntryResponse,
    entryContent,
    "read entry content matches created entry content"
  );

  const disconnectAppInterfaceResponse =
    await conductor.disconnectAppInterface();
  t.equal(
    disconnectAppInterfaceResponse,
    TRYCP_SUCCESS_RESPONSE,
    "disconnect app interface responds with success"
  );

  await client.cleanUp();
  await localTryCpServer.stop();
});

test("TryCP Conductor - reading a non-existent entry returns null", async (t) => {
  const localTryCpServer = await TryCpServer.start();
  const client = await TryCpClient.create(SERVER_URL);
  const conductor = await createTestConductor(client);
  const dnas = [{ path: FIXTURE_DNA_URL.pathname }];
  const [alice_happs] = await conductor.installAgentsHapps([dnas]);

  await conductor.adminWs().attachAppInterface();
  await conductor.connectAppInterface();

  const actual = await alice_happs.cells[0].callZome<null>({
    zome_name: "coordinator",
    fn_name: "read",
    provenance: alice_happs.agentPubKey,
    payload: Buffer.from("hCkk", "base64"),
  });
  t.equal(actual, null, "read a non-existing entry returns null");

  await client.cleanUp();
  await localTryCpServer.stop();
});

test("TryCP Conductor - create and read an entry using the entry zome, 1 conductor, 2 cells, 2 agents", async (t) => {
  const localTryCpServer = await TryCpServer.start();
  const client = await TryCpClient.create(SERVER_URL);
  const conductor = await createTestConductor(client);

  const relativePath = await conductor.downloadDna(FIXTURE_DNA_URL);
  const dnaHash1 = await conductor
    .adminWs()
    .registerDna({ path: relativePath });
  const dnaHash2 = await conductor
    .adminWs()
    .registerDna({ path: relativePath });
  const dnaHash1B64 = Buffer.from(dnaHash1).toString("base64");
  const dnaHash2B64 = Buffer.from(dnaHash1).toString("base64");
  t.equal(dnaHash1.length, 39, "DNA hash 1 is 39 bytes long");
  t.ok(dnaHash1B64.startsWith("hC0k"), "DNA hash 1 starts with hC0k");
  t.equal(dnaHash2.length, 39, "DNA hash 2 is 39 bytes long");
  t.ok(dnaHash2B64.startsWith("hC0k"), "DNA hash 2 starts with hC0k");

  const agent1PubKey = await conductor.adminWs().generateAgentPubKey();
  const agent1PubKeyB64 = Buffer.from(agent1PubKey).toString("base64");
  t.equal(agent1PubKey.length, 39), "agent pub key 1 is 39 bytes long";
  t.ok(agent1PubKeyB64.startsWith("hCAk"), "agent pub key 1 starts with hCAk");

  const agent2PubKey = await conductor.adminWs().generateAgentPubKey();
  const agent2PubKeyB64 = Buffer.from(agent1PubKey).toString("base64");
  t.equal(agent2PubKey.length, 39, "agent pub key 2 is 39 bytes long");
  t.ok(agent2PubKeyB64.startsWith("hCAk"), "agent pub key 2 starts with hCAk");

  const appId1 = "entry-app1";
  const installedAppInfo1 = await conductor.adminWs().installApp({
    installed_app_id: appId1,
    agent_key: agent1PubKey,
    dnas: [{ hash: dnaHash1, role_id: "entry-dna" }],
  });
  const cellId1 = installedAppInfo1.cell_data[0].cell_id;
  t.ok(
    Buffer.from(cellId1[0]).toString("base64").startsWith("hC0k"),
    "first part of cell id 1 starts with hC0k"
  );
  t.ok(
    Buffer.from(cellId1[1]).toString("base64").startsWith("hCAk"),
    "second part of cell id 1 starts with hCAk"
  );

  const appId2 = "entry-app2";
  const installedAppInfo2 = await conductor.adminWs().installApp({
    installed_app_id: appId2,
    agent_key: agent2PubKey,
    dnas: [{ hash: dnaHash2, role_id: "entry-dna" }],
  });
  const cellId2 = installedAppInfo2.cell_data[0].cell_id;
  t.ok(
    Buffer.from(cellId2[0]).toString("base64").startsWith("hC0k"),
    "first part of cell id 2 starts with hC0k"
  );
  t.ok(
    Buffer.from(cellId2[1]).toString("base64").startsWith("hCAk"),
    "second part of cell id 2 starts with hCAk"
  );
  t.deepEqual(
    cellId1[0],
    cellId2[0],
    "DNA hash of cell 1 matches DNA has of cell 2"
  );

  const enabledAppResponse1 = await conductor.adminWs().enableApp({
    installed_app_id: appId1,
  });
  t.deepEqual(
    enabledAppResponse1.app.status,
    { running: null },
    "enabled app response 1 matches 'running'"
  );
  const enabledAppResponse2 = await conductor.adminWs().enableApp({
    installed_app_id: appId2,
  });
  t.deepEqual(
    enabledAppResponse2.app.status,
    { running: null },
    "enabled app response 2 matches 'running'"
  );

  await conductor.adminWs().attachAppInterface();
  const connectAppInterfaceResponse = await conductor.connectAppInterface();
  t.equal(
    connectAppInterfaceResponse,
    TRYCP_SUCCESS_RESPONSE,
    "connect app interface responds with success"
  );

  const entryContent = "test-content";
  const createEntryHash = await conductor.appWs().callZome<EntryHash>({
    cap_secret: null,
    cell_id: cellId1,
    zome_name: "coordinator",
    fn_name: "create",
    provenance: agent1PubKey,
    payload: entryContent,
  });
  const createdEntryHashB64 = Buffer.from(createEntryHash).toString("base64");
  t.equal(createEntryHash.length, 39, "created entry hash is 39 bytes long");
  t.ok(
    createdEntryHashB64.startsWith("hCkk"),
    "created entry hash starts with hCkk"
  );

  const readEntryResponse = await conductor
    .appWs()
    .callZome<typeof entryContent>({
      cap_secret: null,
      cell_id: cellId2,
      zome_name: "coordinator",
      fn_name: "read",
      provenance: agent2PubKey,
      payload: createEntryHash,
    });
  t.equal(
    readEntryResponse,
    entryContent,
    "read entry content matches created entry content"
  );

  await client.cleanUp();
  await localTryCpServer.stop();
});

test("TryCP Conductor - create and read an entry using the entry zome, 2 conductors, 2 cells, 2 agents", async (t) => {
  const localTryCpServer = await TryCpServer.start();
  const client = await TryCpClient.create(SERVER_URL);

  const dnas: DnaSource[] = [{ path: FIXTURE_DNA_URL.pathname }];

  const conductor1 = await createTestConductor(client);
  const [alice] = await conductor1.installAgentsHapps([dnas]);
  await conductor1.adminWs().attachAppInterface();
  await conductor1.connectAppInterface();

  const conductor2 = await createTestConductor(client);
  const [bob] = await conductor2.installAgentsHapps([dnas]);
  await conductor2.adminWs().attachAppInterface();
  await conductor2.connectAppInterface();

  await addAllAgentsToAllConductors([conductor1, conductor2]);

  const entryContent = "test-content";
  const createEntryHash = await conductor1.appWs().callZome<EntryHash>({
    cap_secret: null,
    cell_id: alice.cells[0].cell_id,
    zome_name: "coordinator",
    fn_name: "create",
    provenance: alice.agentPubKey,
    payload: entryContent,
  });
  const createdEntryHashB64 = Buffer.from(createEntryHash).toString("base64");
  t.equal(createEntryHash.length, 39, "create entry hash is 39 bytes long");
  t.ok(
    createdEntryHashB64.startsWith("hCkk"),
    "create entry hash starts with hCkk"
  );

  await pause(2000);

  const readEntryResponse = await conductor2
    .appWs()
    .callZome<typeof entryContent>({
      cap_secret: null,
      cell_id: bob.cells[0].cell_id,
      zome_name: "coordinator",
      fn_name: "read",
      provenance: bob.agentPubKey,
      payload: createEntryHash,
    });
  t.equal(
    readEntryResponse,
    entryContent,
    "read entry content matches created entry content"
  );

  await client.cleanUp();
  await localTryCpServer.stop();
});

test("TryCP Conductor - pass a custom application id to happ installation", async (t) => {
  const localTryCpServer = await TryCpServer.start();
  const client = await TryCpClient.create(SERVER_URL);

  const dnas: Dna[] = [{ source: { path: FIXTURE_DNA_URL.pathname } }];

  const conductor1 = await createTestConductor(client);
  const expectedInstalledAppId = "test-app-id";
  const [alice] = await conductor1.installAgentsHapps({
    agentsDnas: [{ dnas }],
    installedAppId: expectedInstalledAppId,
  });
  const actualInstalledAppId = alice.happId;
  t.equal(
    actualInstalledAppId,
    expectedInstalledAppId,
    "installed app id matches"
  );

  await client.cleanUp();
  await localTryCpServer.stop();
});<|MERGE_RESOLUTION|>--- conflicted
+++ resolved
@@ -38,12 +38,8 @@
 
 test("TryCP Conductor - stop and restart a conductor", async (t) => {
   const localTryCpServer = await TryCpServer.start();
-<<<<<<< HEAD
-  const client = await TryCpClient.create(SERVER_URL);
-  const conductor = await createTestConductor(client);
-=======
-  const conductor = await createTestTryCpConductor({ timeout: 60000 });
->>>>>>> 5738134c
+  const client = await TryCpClient.create(SERVER_URL, 60000);
+  const conductor = await createTestConductor(client);
 
   const agentPubKeyResponse = await conductor.adminWs().generateAgentPubKey();
   t.ok(agentPubKeyResponse, "agent pub key generated before shutdown");

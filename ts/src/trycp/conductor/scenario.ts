import {
  AgentPubKey,
  AppBundleSource,
  AppSignalCb,
  DnaSource,
} from "@holochain/client";
import { URL } from "url";
import { v4 as uuidv4 } from "uuid";
import { addAllAgentsToAllConductors as shareAllAgents } from "../../common.js";
import {
  AgentHapp,
  AgentHappOptions,
  HappBundleOptions,
  IPlayer,
} from "../../types.js";
import { TryCpClient } from "../trycp-client.js";
import { TryCpConductor } from "./conductor.js";

/**
 * @public
 */
export interface ClientsPlayersOptions {
  /**
   * A timeout for the web socket connection (optional).
   */
  clientTimeout?: number;

  /**
   * An array of DNAs that will be installed for each agent (optional).
   */
  dnas?: DnaSource[];

  /**
   * A list of previously generated agent pub keys (optional).
   */
  agentPubKeys?: AgentPubKey[];

  /**
   * Number of conductors per client. Default to 1.
   */
  numberOfConductorsPerClient?: number;

  /**
   * Number of agents per conductor. Defaults to 1. Requires `dnas` to be
   * specified.
   */
  numberOfAgentsPerConductor?: number;

  /**
   * A signal handler to be registered in conductors.
   */
  signalHandler?: AppSignalCb;
}

/**
 * A player tied to a {@link TryCpConductor}.
 *
 * @public
 */
export interface TryCpPlayer extends IPlayer {
  conductor: TryCpConductor;
}

/**
 * A test scenario abstraction with convenience functions to manage TryCP
 * clients and players (agent + conductor).
 *
 * Clients in turn help manage conductors on TryCP servers. Clients can be
 * added to a scenario to keep track of all server connections. When finishing
 * a test scenario, all conductors of all clients can be easily cleaned up and
 * the client connections closed.
 *
 * @public
 */
export class TryCpScenario {
  uid: string;
  clients: TryCpClient[];

  constructor() {
    this.uid = uuidv4();
    this.clients = [];
  }

  /**
   * Creates a TryCP client connection and add it to the scenario.
   *
   * @param serverUrl - The TryCP server URL to connect to.
   * @param timeout - An optional timeout for the web socket connection.
   * @returns The created TryCP client.
   */
  async addClient(serverUrl: URL, timeout?: number) {
    const client = await TryCpClient.create(serverUrl, timeout);
    this.clients.push(client);
    return client;
  }

  /**
   * Creates client connections for all passed in URLs and, depending on the
   * options, creates multiple players with DNAs. Adds all clients to the
   * scenario.
   *
   * @param serverUrls - The TryCP server URLs to connect to.
   * @param options - {@link ClientsPlayersOptions}
   * @returns The created TryCP clients and all conductors per client and all
   * agents' hApps per conductor.
   */
  async addClientsPlayers(serverUrls: URL[], options?: ClientsPlayersOptions) {
    const clientsPlayers: Array<{
      client: TryCpClient;
      players: TryCpPlayer[];
    }> = [];

    // create client connections for specified URLs
    for (const serverUrl of serverUrls) {
      const client = await this.addClient(serverUrl, options?.clientTimeout);
      const players: TryCpPlayer[] = [];
      const numberOfConductorsPerClient =
        options?.numberOfConductorsPerClient ?? 1;

      // create conductors for each client
      for (let i = 0; i < numberOfConductorsPerClient; i++) {
        const conductor = await client.addConductor(options?.signalHandler);
        const numberOfAgentsPerConductor =
          options?.numberOfAgentsPerConductor ?? 1;

        if (options?.numberOfAgentsPerConductor) {
          // install agents hApps for each conductor
          if (options.dnas === undefined) {
            throw new Error("no DNAs specified to be installed for agents");
          }

          // TS fails to infer that options.dnas cannot be `undefined` here
          const dnas = options.dnas;

          let agentsDnas:
            | DnaSource[][]
            | Array<{ dnas: DnaSource[]; agentPubKey: AgentPubKey }>;
          if (options.agentPubKeys) {
            if (options.agentPubKeys.length !== options.dnas.length) {
              throw new Error(
                "number of agent pub keys doesn't match number of DNAs"
              );
            }
            agentsDnas = options.agentPubKeys.map((agentPubKey) => ({
              agentPubKey,
              dnas,
            }));
          } else {
            agentsDnas = [...Array(numberOfAgentsPerConductor)].map(() => dnas);
          }

          const installedAgentsHapps = await conductor.installAgentsHapps({
            agentsDnas,
          });
          installedAgentsHapps.forEach((agentHapps) =>
            players.push({ conductor, ...agentHapps })
          );
        }
      }
      clientsPlayers.push({ client, players });
    }
    return clientsPlayers;
  }

  /**
   * Creates and adds a single player to the scenario, with a set of DNAs
   * installed.
   *
   * @param tryCpClient - The client connection to the TryCP server on which to
   * create the player.
   * @param agentHappOptions - {@link AgentHappOptions}.
   * @returns The created player instance.
   */
  async addPlayerWithHapp(
    tryCpClient: TryCpClient,
    agentHappOptions: AgentHappOptions
  ): Promise<TryCpPlayer> {
    const signalHandler = Array.isArray(agentHappOptions)
      ? undefined
      : agentHappOptions.signalHandler;
<<<<<<< HEAD
    const agentsDnas = Array.isArray(agentHappOptions)
=======
    const properties = Array.isArray(agentHappOptions)
      ? undefined
      : agentHappOptions.properties;
    const agentsDnas: DnaSource[][] = Array.isArray(agentHappOptions)
>>>>>>> 121a1e5e
      ? [agentHappOptions]
      : [agentHappOptions.dnas];
    const conductor = await tryCpClient.addConductor(signalHandler);
    const [agentHapp] = await conductor.installAgentsHapps({
      agentsDnas,
      uid: this.uid,
<<<<<<< HEAD
=======
      properties,
      signalHandler,
>>>>>>> 121a1e5e
    });
    return { conductor, ...agentHapp };
  }

  /**
   * Creates and adds multiple players to the scenario, with a set of DNAs
   * installed for each player.
   *
   * @param tryCpClient - The client connection to the TryCP server on which to
   * create the player.
   * @param agentHappOptions - {@link AgentHappOptions} for each player.
   * @returns An array of the added players.
   */
  async addPlayersWithHapps(
    tryCpClient: TryCpClient,
    agentHappOptions: AgentHappOptions[]
  ): Promise<TryCpPlayer[]> {
    const players = await Promise.all(
      agentHappOptions.map((options) =>
        this.addPlayerWithHapp(tryCpClient, options)
      )
    );
    return players;
  }

  /**
   * Creates and adds a single player to the scenario, with a hApp bundle
   * installed.
   *
   * @param tryCpClient - The client connection to the TryCP server on which to
   * create the player.
   * @param appBundleSource - The bundle or path to the bundle.
   * @param options - {@link HappBundleOptions} plus a signal handler
   * (optional).
   * @returns The created player instance.
   */
  async addPlayerWithHappBundle(
    tryCpClient: TryCpClient,
    appBundleSource: AppBundleSource,
    options?: HappBundleOptions & { signalHandler?: AppSignalCb }
  ) {
    const conductor = await tryCpClient.addConductor(options?.signalHandler);
    options = options
      ? Object.assign(options, { uid: options.uid ?? this.uid })
      : { uid: this.uid };
    const agentHapp = await conductor.installHappBundle(
      appBundleSource,
      options
    );
    return { conductor, ...agentHapp };
  }

  /**
   * Creates and adds multiple players to the scenario, with a hApp bundle
   * installed for each player.
   *
   * @param tryCpClient - The client connection to the TryCP server on which to
   * create the player.
   * @param playersHappBundles - An array with a hApp bundle for each player,
   * and a signal handler (optional).
   * @returns An array of the added players.
   */
  async addPlayersWithHappBundles(
    tryCpClient: TryCpClient,
    playersHappBundles: Array<{
      appBundleSource: AppBundleSource;
      options?: HappBundleOptions & { signalHandler?: AppSignalCb };
    }>
  ) {
    const players = await Promise.all(
      playersHappBundles.map(async (playerHappBundle) =>
        this.addPlayerWithHappBundle(
          tryCpClient,
          playerHappBundle.appBundleSource,
          playerHappBundle.options
        )
      )
    );
    return players;
  }

  /**
   * Registers all agents of all passed in conductors to each other. This skips
   * peer discovery through gossip and thus accelerates test runs.
   */
  async shareAllAgents() {
    return shareAllAgents(
      this.clients.map((client) => client.conductors).flat()
    );
  }

  /**
   * Shut down all conductors of all clients in the scenario.
   */
  async shutDown() {
    await Promise.all(
      this.clients.map((client) => client.shutDownConductors())
    );
  }

  /**
   * Shut down and delete all conductors and close all client connections in
   * the scenario.
   */
  async cleanUp() {
    await Promise.all(this.clients.map((client) => client.cleanUp()));
    this.clients = [];
  }
}<|MERGE_RESOLUTION|>--- conflicted
+++ resolved
@@ -7,12 +7,7 @@
 import { URL } from "url";
 import { v4 as uuidv4 } from "uuid";
 import { addAllAgentsToAllConductors as shareAllAgents } from "../../common.js";
-import {
-  AgentHapp,
-  AgentHappOptions,
-  HappBundleOptions,
-  IPlayer,
-} from "../../types.js";
+import { PlayerHappOptions, HappBundleOptions, IPlayer } from "../../types.js";
 import { TryCpClient } from "../trycp-client.js";
 import { TryCpConductor } from "./conductor.js";
 
@@ -168,35 +163,27 @@
    *
    * @param tryCpClient - The client connection to the TryCP server on which to
    * create the player.
-   * @param agentHappOptions - {@link AgentHappOptions}.
+   * @param playerHappOptions - {@link PlayerHappOptions}.
    * @returns The created player instance.
    */
   async addPlayerWithHapp(
     tryCpClient: TryCpClient,
-    agentHappOptions: AgentHappOptions
+    playerHappOptions: PlayerHappOptions
   ): Promise<TryCpPlayer> {
-    const signalHandler = Array.isArray(agentHappOptions)
+    const signalHandler = Array.isArray(playerHappOptions)
       ? undefined
-      : agentHappOptions.signalHandler;
-<<<<<<< HEAD
-    const agentsDnas = Array.isArray(agentHappOptions)
-=======
-    const properties = Array.isArray(agentHappOptions)
+      : playerHappOptions.signalHandler;
+    const properties = Array.isArray(playerHappOptions)
       ? undefined
-      : agentHappOptions.properties;
-    const agentsDnas: DnaSource[][] = Array.isArray(agentHappOptions)
->>>>>>> 121a1e5e
-      ? [agentHappOptions]
-      : [agentHappOptions.dnas];
+      : playerHappOptions.properties;
+    const agentsDnas: DnaSource[][] = Array.isArray(playerHappOptions)
+      ? [playerHappOptions]
+      : [playerHappOptions.dnas];
     const conductor = await tryCpClient.addConductor(signalHandler);
     const [agentHapp] = await conductor.installAgentsHapps({
       agentsDnas,
       uid: this.uid,
-<<<<<<< HEAD
-=======
       properties,
-      signalHandler,
->>>>>>> 121a1e5e
     });
     return { conductor, ...agentHapp };
   }
@@ -207,12 +194,12 @@
    *
    * @param tryCpClient - The client connection to the TryCP server on which to
    * create the player.
-   * @param agentHappOptions - {@link AgentHappOptions} for each player.
+   * @param agentHappOptions - {@link PlayerHappOptions} for each player.
    * @returns An array of the added players.
    */
   async addPlayersWithHapps(
     tryCpClient: TryCpClient,
-    agentHappOptions: AgentHappOptions[]
+    agentHappOptions: PlayerHappOptions[]
   ): Promise<TryCpPlayer[]> {
     const players = await Promise.all(
       agentHappOptions.map((options) =>

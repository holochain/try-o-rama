--- conflicted
+++ resolved
@@ -9,7 +9,6 @@
   CreateCloneCellRequest,
   DisableAppRequest,
   DnaHash,
-  DnaProperties,
   DnaSource,
   DumpFullStateRequest,
   DumpStateRequest,
@@ -19,7 +18,6 @@
   InstallAppDnaPayload,
   InstallAppRequest,
   ListAppsRequest,
-  MembraneProof,
   RegisterDnaRequest,
   RequestAgentInfoRequest,
   StartAppRequest,
@@ -32,15 +30,13 @@
 import { v4 as uuidv4 } from "uuid";
 import { enableAndGetAgentHapp } from "../../common.js";
 import { makeLogger } from "../../logger.js";
-<<<<<<< HEAD
 import {
   AgentHapp,
+  HappBundleOptions,
   IConductor,
-  InstallAgentsHappsOptions,
+  AgentsHappsOptions,
+  _RegisterDnaReqOpts,
 } from "../../types.js";
-=======
-import { AgentHapp, IConductor, _RegisterDnaReqOpts } from "../../types.js";
->>>>>>> 121a1e5e
 import { TryCpClient, TryCpConductorLogLevel } from "../index.js";
 import {
   RequestAdminInterfaceData,
@@ -94,11 +90,6 @@
    * default: "info"
    */
   logLevel?: TryCpConductorLogLevel;
-
-  /**
-   * Timeout for requests to Admin and App API.
-   */
-  timeout?: number;
 }
 
 /**
@@ -645,19 +636,10 @@
   /**
    * Install a set of DNAs for multiple agents into the conductor.
    *
-   * @param options - {@link InstallAgentsHappsOptions}
+   * @param options - {@link AgentsHappsOptions}
    * @returns An array with each agent's hApp.
    */
-<<<<<<< HEAD
-  async installAgentsHapps(options: InstallAgentsHappsOptions) {
-=======
-  async installAgentsHapps(options: {
-    agentsDnas: DnaSource[][];
-    signalHandler?: AppSignalCb;
-    uid?: string;
-    properties?: DnaProperties;
-  }) {
->>>>>>> 121a1e5e
+  async installAgentsHapps(options: AgentsHappsOptions) {
     const agentsHapps: AgentHapp[] = [];
 
     for (const agentDnas of options.agentsDnas) {
@@ -673,11 +655,8 @@
         ).toString("base64")}`
       );
 
-<<<<<<< HEAD
       const dnas = "agentPubKey" in agentDnas ? agentDnas.dnas : agentDnas;
       for (const dna of dnas) {
-=======
-      for (const dna of agentDnas) {
         let role_id: string;
 
         const registerDnaReqOpts: _RegisterDnaReqOpts = {
@@ -685,7 +664,6 @@
           properties: options.properties,
         };
 
->>>>>>> 121a1e5e
         if ("path" in dna) {
           const dnaContent = await new Promise<Buffer>((resolve, reject) => {
             fs.readFile(dna.path, null, (err, data) => {
@@ -696,34 +674,6 @@
             });
           });
           const relativePath = await this.saveDna(dnaContent);
-<<<<<<< HEAD
-          const dnaHash = await this.adminWs().registerDna({
-            path: relativePath,
-            uid: options.uid,
-          });
-          dnasToInstall.push({
-            hash: dnaHash,
-            role_id: `${dna.path}-${uuidv4()}`,
-          });
-        } else if ("hash" in dna) {
-          const dnaHash = await this.adminWs().registerDna({
-            hash: dna.hash,
-            uid: options.uid,
-          });
-          dnasToInstall.push({
-            hash: dnaHash,
-            role_id: `dna-${uuidv4()}`,
-          });
-        } else {
-          const dnaHash = await this.adminWs().registerDna({
-            bundle: dna.bundle,
-            uid: options.uid,
-          });
-          dnasToInstall.push({
-            hash: dnaHash,
-            role_id: `${dna.bundle.manifest.name}-${uuidv4()}`,
-          });
-=======
           registerDnaReqOpts["path"] = relativePath;
           role_id = `${dna.path}-${uuidv4()}`;
         } else if ("hash" in dna) {
@@ -732,14 +682,13 @@
         } else {
           registerDnaReqOpts["bundle"] = dna.bundle;
           role_id = `${dna.bundle.manifest.name}-${uuidv4()}`;
->>>>>>> 121a1e5e
         }
 
         const dnaHash = await this.adminWs().registerDna(
           registerDnaReqOpts as RegisterDnaRequest
         );
 
-        dnas.push({ hash: dnaHash, role_id });
+        dnasToInstall.push({ hash: dnaHash, role_id });
       }
 
       const installedAppInfo = await this.adminWs().installApp({
@@ -768,12 +717,7 @@
    */
   async installHappBundle(
     appBundleSource: AppBundleSource,
-    options?: {
-      agentPubKey?: AgentPubKey;
-      installedAppId?: string;
-      uid?: string;
-      membraneProofs?: Record<string, MembraneProof>;
-    }
+    options?: HappBundleOptions
   ) {
     const agentPubKey =
       options?.agentPubKey ?? (await this.adminWs().generateAgentPubKey());

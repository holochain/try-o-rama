--- conflicted
+++ resolved
@@ -2,7 +2,6 @@
 import msgpack from "@msgpack/msgpack";
 import assert from "node:assert";
 import { TryCpApiResponse, _TryCpResponseWrapper } from "./types.js";
-import { inspect } from "util";
 
 /**
  * Deserialize the binary response from TryCP
@@ -29,12 +28,6 @@
   assertIsRawSignal(deserializedSignal);
   if (SignalType.App in deserializedSignal) {
     const {
-<<<<<<< HEAD
-      [SignalType.App]: { cell_id, payload: decodedPayload, zome_name },
-    } = deserializedSignal;
-    const app_payload = { cell_id, payload: decodedPayload, zome_name };
-    return { App: app_payload } as Signal;
-=======
       [SignalType.App]: { cell_id, signal, zome_name },
     } = deserializedSignal;
     const decodedPayload = msgpack.decode(signal) as T;
@@ -44,7 +37,6 @@
       payload: decodedPayload,
     };
     return { App: app_signal } as Signal;
->>>>>>> f94c472f
   } else {
     throw new Error("Receiving system signals is not implemented yet");
   }

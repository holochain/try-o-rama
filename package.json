{
  "name": "@holochain/tryorama",
  "description": "Toolset to manage Holochain conductors and facilitate running test scenarios",
<<<<<<< HEAD
  "version": "0.8.0",
=======
  "version": "0.9.0",
>>>>>>> 4a32d01b
  "author": "Holochain Foundation",
  "keywords": [
    "holochain",
    "conductor",
    "test",
    "e2e",
    "trycp"
  ],
  "repository": {
    "type": "git",
    "url": "https://github.com/holochain/tryorama"
  },
  "license": "CAL-1.0",
  "type": "module",
  "engines": {
    "node": "^14.13.1 || >=16.0.0 || >=18.0.0"
  },
  "workspaces": [
    "crates/trycp_server/test"
  ],
  "exports": {
    ".": "./lib/index.js"
  },
  "types": "./lib/index.d.ts",
  "files": [
    "lib"
  ],
  "scripts": {
    "build": "rimraf ./lib && tsc -p tsconfig.build.json && npm run build:docs",
    "build:docs": "api-extractor run --local && api-documenter markdown -i docs/temp -o docs",
    "prepare": "npm run lint",
    "prepublishOnly": "npm run build",
    "lint": "eslint --fix --ext .ts ts/src ts/test .eslintrc.cjs",
    "test": "node --loader ts-node/esm ts/test/index.ts",
    "test:local": "npm run test:local:conductor && npm run test:local:scenario",
    "test:local:conductor": "node --loader ts-node/esm ts/test/local/conductor.ts",
    "test:local:scenario": "node --loader ts-node/esm ts/test/local/scenario.ts",
    "test:trycp": "npm run test:trycp:client && npm run test:trycp:conductor && npm run test:trycp:scenario",
    "test:trycp:client": "node --loader ts-node/esm ts/test/trycp/client.ts",
    "test:trycp:conductor": "node --loader ts-node/esm ts/test/trycp/conductor.ts",
    "test:trycp:scenario": "node --loader ts-node/esm ts/test/trycp/scenario.ts"
  },
  "dependencies": {
<<<<<<< HEAD
    "@holochain/client": "^0.8.0",
=======
    "@holochain/client": "^0.9.2",
>>>>>>> 4a32d01b
    "get-port": "^6.1.2",
    "lodash": "^4.17.21",
    "uuid": "^8.3.2",
    "winston": "^3.7.2",
    "ws": "^8.7.0"
  },
  "devDependencies": {
    "@microsoft/api-documenter": "^7.17.16",
    "@microsoft/api-extractor": "^7.24.2",
    "@msgpack/msgpack": "^2.7.2",
    "@types/lodash": "^4.14.182",
    "@types/ramda": "^0.26.44",
    "@types/tape": "^4.13.2",
    "@types/tape-promise": "^4.0.1",
    "@types/uuid": "^8.3.4",
    "@types/ws": "^8.5.3",
    "@typescript-eslint/eslint-plugin": "^5.26.0",
    "@typescript-eslint/parser": "^5.26.0",
    "eslint": "^8.16.0",
    "eslint-config-prettier": "^8.5.0",
    "eslint-plugin-prettier": "^4.0.0",
    "eslint-plugin-tsdoc": "^0.2.16",
    "prettier": "^2.6.2",
    "rimraf": "^3.0.2",
    "sinon": "^7.5.0",
    "tape": "^5.5.3",
    "tape-promise": "^4.0.0",
    "ts-node": "^10.8.0",
    "typescript": "^4.7.2"
  }
}<|MERGE_RESOLUTION|>--- conflicted
+++ resolved
@@ -1,11 +1,7 @@
 {
   "name": "@holochain/tryorama",
   "description": "Toolset to manage Holochain conductors and facilitate running test scenarios",
-<<<<<<< HEAD
-  "version": "0.8.0",
-=======
   "version": "0.9.0",
->>>>>>> 4a32d01b
   "author": "Holochain Foundation",
   "keywords": [
     "holochain",
@@ -49,11 +45,7 @@
     "test:trycp:scenario": "node --loader ts-node/esm ts/test/trycp/scenario.ts"
   },
   "dependencies": {
-<<<<<<< HEAD
-    "@holochain/client": "^0.8.0",
-=======
     "@holochain/client": "^0.9.2",
->>>>>>> 4a32d01b
     "get-port": "^6.1.2",
     "lodash": "^4.17.21",
     "uuid": "^8.3.2",

{
  "name": "@holochain/tryorama",
  "description": "Toolset to manage Holochain conductors and facilitate running test scenarios",
<<<<<<< HEAD
  "version": "0.16.0-dev.2",
=======
  "version": "0.16.0-dev.3",
>>>>>>> 21c90e5d
  "author": "Holochain Foundation",
  "license": "MIT",
  "keywords": [
    "holochain",
    "conductor",
    "test",
    "e2e",
    "trycp"
  ],
  "repository": {
    "type": "git",
    "url": "https://github.com/holochain/tryorama"
  },
  "type": "module",
  "engines": {
    "node": ">=18.0.0 || >=20.0.0"
  },
  "exports": {
    ".": "./lib/index.js"
  },
  "types": "./lib/index.d.ts",
  "files": [
    "lib"
  ],
  "scripts": {
    "build": "rimraf ./lib && tsc && npm run build:docs",
    "build:docs": "api-extractor run --local && api-documenter markdown -i docs/temp -o docs",
    "prepare": "npm run lint",
    "lint": "eslint --fix --ext .ts ts/src ts/test .eslintrc.cjs",
    "test": "tsx ts/test/index.ts",
    "test:local": "npm run test:local:conductor && npm run test:local:scenario",
    "test:local:conductor": "tsx ts/test/local/conductor.ts",
    "test:local:scenario": "tsx ts/test/local/scenario.ts",
    "test:trycp": "npm run test:trycp:client && npm run test:trycp:conductor && npm run test:trycp:scenario",
    "test:trycp:client": "tsx ts/test/trycp/client.ts",
    "test:trycp:conductor": "tsx ts/test/trycp/conductor.ts",
    "test:trycp:scenario": "tsx ts/test/trycp/scenario.ts",
    "prepublishOnly": "npm run build"
  },
  "dependencies": {
    "@holochain/client": "^0.17.0-dev.9",
    "get-port": "^6.1.2",
    "lodash": "^4.17.21",
    "uuid": "^8.3.2",
    "winston": "^3.8.2",
    "ws": "^8.11.0"
  },
  "devDependencies": {
    "@microsoft/api-documenter": "^7.19.27",
    "@microsoft/api-extractor": "^7.33.7",
    "@msgpack/msgpack": "^2.8.0",
    "@types/lodash": "^4.14.191",
    "@types/ramda": "^0.26.44",
    "@types/tape": "^4.13.2",
    "@types/tape-promise": "^4.0.1",
    "@types/uuid": "^8.3.4",
    "@types/ws": "^8.5.3",
    "@typescript-eslint/eslint-plugin": "^5.46.1",
    "@typescript-eslint/parser": "^5.46.1",
    "eslint": "^8.46.0",
    "eslint-config-prettier": "^8.10.0",
    "eslint-plugin-prettier": "^4.2.1",
    "eslint-plugin-tsdoc": "^0.2.17",
    "prettier": "^2.8.1",
    "rimraf": "^3.0.2",
    "tape": "^5.7.5",
    "tape-promise": "^4.0.0",
    "tsx": "^4.7.2",
    "typescript": "^4.9.4"
  }
}<|MERGE_RESOLUTION|>--- conflicted
+++ resolved
@@ -1,11 +1,7 @@
 {
   "name": "@holochain/tryorama",
   "description": "Toolset to manage Holochain conductors and facilitate running test scenarios",
-<<<<<<< HEAD
-  "version": "0.16.0-dev.2",
-=======
   "version": "0.16.0-dev.3",
->>>>>>> 21c90e5d
   "author": "Holochain Foundation",
   "license": "MIT",
   "keywords": [

const sinon = require('sinon')
const test = require('tape')
const TOML = require('@iarna/toml')
import * as _ from 'lodash'

import * as T from '../../src/types'
import Builder from '../../src/config/builder';
import * as Gen from '../../src/config/gen';
import { combineConfigs, mergeJsonConfigs, adjoin } from '../../src/config/combine';

const makeTestConfigs = async () => {
  const dna1a = Builder.dna('path/to/dna1.json', 'dna-1', { uuid: 'a' })
  const dna1b = Builder.dna('path/to/dna1.json', 'dna-1', { uuid: 'b' })
  const dna2 = Builder.dna('path/to/dna2.json', 'dna-2')
  const commonConfig = {logger: Builder.logger(false), network: Builder.network('n3h')}

  const mkInstance = (playerName, id, dna) => ({
    id: adjoin(playerName)(id),
    dna,
    agent: {
      name: adjoin(playerName)(`${playerName}::${id}::uuid`),
      id: adjoin(playerName)(id),
      keystore_file: '[UNUSED]',
      public_address: '[SHOULD BE REWRITTEN]',
      test_agent: true,
    }
  })
  const configs = {
    one: Builder.gen({
      alice: dna1a,
      bob: dna1b,
    }, {
      bridges: [Builder.bridge('b', 'alice', 'bob')],
      dpki: Builder.dpki('alice', { well: 'hello' }),
      ...commonConfig
    }),
    two: Builder.gen({
      xena: dna1a,
      yancy: dna1b,
      ziggy: dna2,
    }, {
      bridges: [
        Builder.bridge('x', 'xena', 'yancy'),
        Builder.bridge('y', 'yancy', 'ziggy'),
      ],
      dpki: Builder.dpki('xena', { well: 'hello' }),
      ...commonConfig
    }),
    three: Builder.gen({
      alice: dna2,
      bob: dna2,
    }, {
      bridges: [Builder.bridge('b', 'alice', 'bob')],
      dpki: Builder.dpki('bob', { well: 'hello' }),
      ...commonConfig
    }),
  }

  const expected = Builder.gen(
    [
      mkInstance('one', 'alice', dna1a),
      mkInstance('one', 'bob', dna1b),
      mkInstance('two', 'xena', dna1a),
      mkInstance('two', 'yancy', dna1b),
      mkInstance('two', 'ziggy', dna2),
      mkInstance('three', 'alice', dna2),
      mkInstance('three', 'bob', dna2),
    ],
    {
      bridges: [
        Builder.bridge('b', 'alice--one', 'bob--one'),
        Builder.bridge('x', 'xena--two', 'yancy--two'),
        Builder.bridge('y', 'yancy--two', 'ziggy--two'),
        Builder.bridge('b', 'alice--three', 'bob--three')
      ],
      dpki: Builder.dpki('alice', { well: 'hello' }),
      ...commonConfig
    }
  )

  return {
    configs: await (
      _.chain(configs)
        .toPairs()
        .map(async ([name, c]) => [name, await expandConfig(c, name)])
        .thru(x => Promise.all(x))
        .value()
        .then(_.fromPairs)
    ),
    expected: await expandConfig(expected, 'expected')
  }
}

<<<<<<< HEAD
const expandConfig = async (config, conductorName): Promise<any> => {
  const builder = C.genConfig(config, { logger: false, network: 'n3h', metric_publisher: 'logger' })
  const toml = await builder({
=======
const expandConfig = async (config, playerName): Promise<T.RawConductorConfig> => {
  return config({
>>>>>>> 41916327
    configDir: 'dir',
    adminPort: 1111,
    zomePort: 2222,
    uuid: 'uuid',
    playerName
  })
}

test('test configs are valid', async t => {
  const stubGetDnaHash = sinon.stub(Gen, 'getDnaHash').resolves('fakehash')
  const { configs, expected } = await makeTestConfigs()
  stubGetDnaHash.restore()

  t.doesNotThrow(() => Gen.assertUniqueTestAgentNames(Object.values(configs)))
  t.doesNotThrow(() => Gen.assertUniqueTestAgentNames([expected]))
  t.end()
})

test('can combine configs', async t => {
  const stubGetDnaHash = sinon.stub(Gen, 'getDnaHash').resolves('fakehash')
  const { configs, expected } = await makeTestConfigs()


  const combined = mergeJsonConfigs(configs)
  t.deepEqual(combined.agents, expected.agents)
  t.deepEqual(combined.dnas, expected.dnas)
  t.deepEqual(combined.bridges, expected.bridges)
  t.deepEqual(combined.instances, expected.instances)
  t.deepEqual(combined.interfaces, expected.interfaces)

  t.deepEqual(combined, expected)
  t.end()
  stubGetDnaHash.restore()
})<|MERGE_RESOLUTION|>--- conflicted
+++ resolved
@@ -91,14 +91,8 @@
   }
 }
 
-<<<<<<< HEAD
-const expandConfig = async (config, conductorName): Promise<any> => {
-  const builder = C.genConfig(config, { logger: false, network: 'n3h', metric_publisher: 'logger' })
-  const toml = await builder({
-=======
 const expandConfig = async (config, playerName): Promise<T.RawConductorConfig> => {
   return config({
->>>>>>> 41916327
     configDir: 'dir',
     adminPort: 1111,
     zomePort: 2222,

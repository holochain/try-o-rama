[package]
name = "test_wasm"
version = "0.0.1"
authors = [ "thedavidmeister", "thedavidmeister@gmail.com" ]
edition = "2018"

[lib]
name = "test_wasm"
crate-type = [ "cdylib", "rlib" ]

[dependencies]
<<<<<<< HEAD
hdk3 = { git = "https://github.com/holochain/holochain", rev = "1e0fd4fc5052683a97a5279ab92c6720434ebdfd", package = "hdk3" }
=======
hdk3 = { git = "https://github.com/holochain/holochain", rev = "57e6a5031d580b3fce16a9a2a1b6a78f033f1c69", package = "hdk3" }
>>>>>>> 881170e8
serde = "1.0.104"
#test_wasm_common = { git = "https://github.com/holochain/holochain", rev = "57e6a5031d580b3fce16a9a2a1b6a78f033f1c69", package = "holochain_test_wasm_common" }<|MERGE_RESOLUTION|>--- conflicted
+++ resolved
@@ -9,10 +9,6 @@
 crate-type = [ "cdylib", "rlib" ]
 
 [dependencies]
-<<<<<<< HEAD
-hdk3 = { git = "https://github.com/holochain/holochain", rev = "1e0fd4fc5052683a97a5279ab92c6720434ebdfd", package = "hdk3" }
-=======
 hdk3 = { git = "https://github.com/holochain/holochain", rev = "57e6a5031d580b3fce16a9a2a1b6a78f033f1c69", package = "hdk3" }
->>>>>>> 881170e8
 serde = "1.0.104"
 #test_wasm_common = { git = "https://github.com/holochain/holochain", rev = "57e6a5031d580b3fce16a9a2a1b6a78f033f1c69", package = "holochain_test_wasm_common" }
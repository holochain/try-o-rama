--- conflicted
+++ resolved
@@ -9,14 +9,11 @@
 ### Changed
 ### Fixed
 
-<<<<<<< HEAD
-=======
 ## [0.6.0]
 
 ### Changed
 - Holochain: Upgrade Holochain & @holochain/client & replace Element/Header with Action/Record [PR \#142](https://github.com/holochain/tryorama/pull/142)
 
->>>>>>> 4d735b53
 ## [0.5.9]
 
 ### Added
